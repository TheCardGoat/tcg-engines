/**
 * Text Preprocessing Utilities
 *
 * Provides functions to normalize and prepare ability text for parsing.
 */

/**
 * Normalize text by trimming whitespace and collapsing multiple spaces
 *
 * @param text - Raw ability text
 * @returns Normalized text
 */
export function normalizeText(text: string): string {
<<<<<<< HEAD
  // Normalize quotes and collapse spaces
  return text
    .replace(/[\u2018\u2019]/g, "'") // Replace smart single quotes
    .replace(/[\u201C\u201D]/g, '"') // Replace smart double quotes
    .trim()
    .replace(/\s+/g, " ");
=======
  // Normalize to NFC (canonical composition) to ensure consistent string representation
  // This is critical for matching manual overrides where keys might be composed differently than inputs
  return text.normalize("NFC").trim().replace(/\s+/g, " "); // Collapse multiple spaces into one
>>>>>>> 9d167f37
}

/**
 * Extract named ability prefix (ALL CAPS text before the effect)
 *
 * Named abilities in Lorcana are written in ALL CAPS before the ability text:
 * - "DARK KNOWLEDGE Whenever this character quests, you may draw a card."
 * - "{d},{d} MEDICAL PROCEDURES {E} - Choose one:"
 * - "IT WORKS! Whenever you play an item, you may draw a card."
 * - "DON'T BE AFRAID Your Puppy characters gain Ward."
 * - "LOOK ALIVE, YOU SWABS! Characters gain Rush while here."
 * - "WHAT HAVE YOU DONE?! This character enters play with {d} damage."
 *
 * Special case: Mixed case names like "I'm late!" are also extracted since they
 * represent stylized ability names in the game.
 *
 * @param text - Ability text
 * @returns Object with name and remaining text, or undefined if no named prefix
 */
export function extractNamedAbilityPrefix(
  text: string,
): { name: string; remainingText: string } | undefined {
  // Match ALL CAPS name at start using lookahead to determine end of name
  // The name ends when we encounter a word starting with lowercase or certain trigger words
  //
  // Pattern breakdown:
  // ^                                    - Start of string
  // (?:(?:\{d\}|[\d,])+\s+)?             - Optional numeric prefix like "{d},{d} " or "5,6 "
  // ([A-Z0-9][A-Z0-9a-z\s!?.,'\-]+?)     - Name: starts with uppercase/digit, contains letters/punctuation (non-greedy)
  // \s+                                  - Whitespace separator
  // (?=\{[EDISLW]\}|When|Whenever|This|Your|At |During|While|[A-Z][a-z]|Opponents|Characters|Opposing|Damage|Skip|Each|Chosen)
  //                                      - Lookahead: must be followed by common ability start words or symbols
  const match = text.match(
    /^(?:(?:\{d\}|[\d,])+\s+)?([A-Z0-9][A-Z0-9a-z\s!?.,'-]+?)\s+(?=\{[EDISLW]\}|When|Whenever|This|Your|At |During|While|[A-Z][a-z]|Opponents|Characters|Opposing|Damage|Skip|Each|Chosen)/,
  );

  if (match) {
    const name = match[1].trim();
    // Extract everything after the name
    const nameEndIndex = text.indexOf(name) + name.length;
    const remainingText = text.substring(nameEndIndex).trim();

    // Count uppercase letters
    const uppercaseCount = (name.match(/[A-Z]/g) || []).length;
    const totalLetters = (name.match(/[A-Za-z]/g) || []).length;

    // Special case: Single uppercase letter followed by apostrophe and lowercase (e.g., "I'm late!")
    // This is a stylized ability name that should be accepted
    const isSingleLetterStylized = /^[A-Z]'[a-z]/.test(name);

    // Must have at least 2 uppercase letters OR be a stylized single-letter name
    // Allow lower threshold (30%) to handle mixed case stylized names
    if (
      (uppercaseCount >= 2 && uppercaseCount >= totalLetters * 0.3) ||
      isSingleLetterStylized
    ) {
      // Verify remaining text exists and doesn't start with all caps (to avoid matching "RUSH" alone)
      // Must have at least one lowercase letter or special character in remaining text
      if (remainingText && !/^[A-Z\s]+$/.test(remainingText)) {
        return { name, remainingText };
      }
    }
  }

  return undefined;
}

/**
 * Resolve symbol placeholders in text
 *
 * Symbols in Lorcana:
 * - {d} - numeric value placeholder
 * - {E} - exert symbol
 * - {I} - ink symbol
 * - {S} - strength stat
 * - {L} - lore stat
 * - {W} - willpower stat
 *
 * This function currently preserves symbols by default for pattern matching.
 * In the future, we can add options to resolve placeholders.
 *
 * @param text - Text with symbolic placeholders
 * @returns Text with symbols preserved or resolved
 */
export function resolveSymbols(text: string): string {
  // For now, preserve symbols as-is
  // Future: add option to resolve {d} to 0 or extract numbers
  return text;
}<|MERGE_RESOLUTION|>--- conflicted
+++ resolved
@@ -11,18 +11,15 @@
  * @returns Normalized text
  */
 export function normalizeText(text: string): string {
-<<<<<<< HEAD
-  // Normalize quotes and collapse spaces
+  // Normalize to NFC (canonical composition) to ensure consistent string representation
+  // This is critical for matching manual overrides where keys might be composed differently than inputs
+  // Also normalize smart quotes to standard ASCII quotes
   return text
+    .normalize("NFC")
     .replace(/[\u2018\u2019]/g, "'") // Replace smart single quotes
     .replace(/[\u201C\u201D]/g, '"') // Replace smart double quotes
     .trim()
-    .replace(/\s+/g, " ");
-=======
-  // Normalize to NFC (canonical composition) to ensure consistent string representation
-  // This is critical for matching manual overrides where keys might be composed differently than inputs
-  return text.normalize("NFC").trim().replace(/\s+/g, " "); // Collapse multiple spaces into one
->>>>>>> 9d167f37
+    .replace(/\s+/g, " "); // Collapse multiple spaces into one
 }
 
 /**
