/**
 * Target Patterns
 *
 * Regex patterns for matching target phrases in ability text.
 * Used to extract who/what an effect applies to.
 */

/**
 * Self-reference patterns
 */
export const SELF_PATTERNS = [
  /\bthis character\b/i,
  /\bthis card\b/i,
  /\bthis item\b/i,
  /\bthis location\b/i,
  /\bhe\b/i,
  /\bshe\b/i,
  /\bit\b/i,
];

/**
 * Referenced target patterns (her, him, them, that card)
 */
export const REFERENCED_PATTERNS = [
  /\bher\b/i,
  /\bhim\b/i,
  /\bthem\b/i,
  /\bthat card\b/i,
];

/**
 * Chosen target patterns
 */
export const CHOSEN_CHARACTER_PATTERN = /\bchosen (?:opposing )?character\b/i;
export const CHOSEN_OPPOSING_CHARACTER_PATTERN =
  /\bchosen opposing character\b/i;
export const CHOSEN_CHARACTER_OF_YOURS_PATTERN =
  /\b(?:chosen character of yours|one of your characters)\b/i;
export const CHOSEN_ITEM_PATTERN = /\bchosen item\b/i;
export const CHOSEN_LOCATION_PATTERN = /\bchosen location\b/i;

/**
 * Group target patterns
 */
export const YOUR_CHARACTERS_PATTERN = /\byour characters?\b/i;
export const ALL_CHARACTERS_PATTERN = /\ball characters?\b/i;
export const EACH_OPPOSING_CHARACTER_PATTERN = /\beach opposing character\b/i;

export const ALL_OPPOSING_CHARACTERS_PATTERN = /\ball opposing characters?\b/i;
<<<<<<< HEAD
export const THE_CHALLENGED_CHARACTER_PATTERN = /\bthe challenged character\b/i;
export const THE_CHALLENGING_CHARACTER_PATTERN =
  /\bthe challenging character\b/i;
=======
export const ALL_ITEMS_PATTERN = /\ball items?\b/i;
export const ALL_OPPOSING_ITEMS_PATTERN = /\ball opposing items?\b/i;
export const ALL_LOCATIONS_PATTERN = /\ball locations?\b/i;
export const ALL_OPPOSING_LOCATIONS_PATTERN = /\ball opposing locations?\b/i;
>>>>>>> 9d167f37

/**
 * Player target patterns
 * Now includes "Chosen player" pattern
 */
export const YOU_PATTERN = /\byou\b/i;
export const OPPONENT_PATTERN = /\bopponent\b/i;
export const EACH_PLAYER_PATTERN = /\beach player\b/i;
export const EACH_OPPONENT_PATTERN = /\beach opponent\b/i;
export const CHOSEN_PLAYER_PATTERN = /\bchosen player\b/i;

/**
 * Check if text contains a self-reference
 */
export function hasSelfReference(text: string): boolean {
  return SELF_PATTERNS.some((pattern) => pattern.test(text));
}

/**
 * Check if text contains a chosen target
 */
export function hasChosenTarget(text: string): boolean {
  return (
    CHOSEN_CHARACTER_PATTERN.test(text) ||
    CHOSEN_OPPOSING_CHARACTER_PATTERN.test(text) ||
    CHOSEN_CHARACTER_OF_YOURS_PATTERN.test(text) ||
    CHOSEN_ITEM_PATTERN.test(text) ||
    CHOSEN_LOCATION_PATTERN.test(text) ||
    CHOSEN_PLAYER_PATTERN.test(text)
  );
}<|MERGE_RESOLUTION|>--- conflicted
+++ resolved
@@ -47,16 +47,13 @@
 export const EACH_OPPOSING_CHARACTER_PATTERN = /\beach opposing character\b/i;
 
 export const ALL_OPPOSING_CHARACTERS_PATTERN = /\ball opposing characters?\b/i;
-<<<<<<< HEAD
 export const THE_CHALLENGED_CHARACTER_PATTERN = /\bthe challenged character\b/i;
 export const THE_CHALLENGING_CHARACTER_PATTERN =
   /\bthe challenging character\b/i;
-=======
 export const ALL_ITEMS_PATTERN = /\ball items?\b/i;
 export const ALL_OPPOSING_ITEMS_PATTERN = /\ball opposing items?\b/i;
 export const ALL_LOCATIONS_PATTERN = /\ball locations?\b/i;
 export const ALL_OPPOSING_LOCATIONS_PATTERN = /\ball opposing locations?\b/i;
->>>>>>> 9d167f37
 
 /**
  * Player target patterns
