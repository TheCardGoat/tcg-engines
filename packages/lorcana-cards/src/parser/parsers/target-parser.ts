--- conflicted
+++ resolved
@@ -47,52 +47,31 @@
   // Check for specific patterns first (most specific to least specific)
   if (CHOSEN_OPPOSING_CHARACTER_PATTERN.test(text)) {
     return {
-<<<<<<< HEAD
-      type: "query",
-      count: 1,
-      controller: "opponent",
-      zone: "play",
-=======
-      selector: "chosen",
-      count: 1,
-      owner: "opponent",
-      zones: ["play"],
-      cardTypes: ["character"],
->>>>>>> 6603419e
+      selector: "chosen",
+      count: 1,
+      owner: "opponent",
+      zones: ["play"],
+      cardTypes: ["character"],
     };
   }
 
   if (CHOSEN_CHARACTER_OF_YOURS_PATTERN.test(text)) {
     return {
-<<<<<<< HEAD
-      type: "query",
-      count: 1,
-      controller: "you",
-      zone: "play",
-=======
       selector: "chosen",
       count: 1,
       owner: "you",
       zones: ["play"],
       cardTypes: ["character"],
->>>>>>> 6603419e
     };
   }
 
   if (CHOSEN_CHARACTER_PATTERN.test(text)) {
     return {
-<<<<<<< HEAD
-      type: "query",
-      count: 1,
-      controller: "any",
-      zone: "play",
-=======
-      selector: "chosen",
-      count: 1,
-      owner: "any",
-      zones: ["play"],
-      cardTypes: ["character"],
->>>>>>> 6603419e
+      selector: "chosen",
+      count: 1,
+      owner: "any",
+      zones: ["play"],
+      cardTypes: ["character"],
     };
   }
 
@@ -101,52 +80,31 @@
     EACH_OPPOSING_CHARACTER_PATTERN.test(text)
   ) {
     return {
-<<<<<<< HEAD
-      type: "query",
-      count: "all",
-      controller: "opponent",
-      zone: "play",
-=======
-      selector: "all",
-      count: "all",
-      owner: "opponent",
-      zones: ["play"],
-      cardTypes: ["character"],
->>>>>>> 6603419e
+      selector: "all",
+      count: "all",
+      owner: "opponent",
+      zones: ["play"],
+      cardTypes: ["character"],
     };
   }
 
   if (YOUR_CHARACTERS_PATTERN.test(text)) {
     return {
-<<<<<<< HEAD
-      type: "query",
-      count: "all",
-      controller: "you",
-      zone: "play",
-=======
       selector: "all",
       count: "all",
       owner: "you",
       zones: ["play"],
       cardTypes: ["character"],
->>>>>>> 6603419e
     };
   }
 
   if (ALL_CHARACTERS_PATTERN.test(text)) {
     return {
-<<<<<<< HEAD
-      type: "query",
-      count: "all",
-      controller: "any",
-      zone: "play",
-=======
-      selector: "all",
-      count: "all",
-      owner: "any",
-      zones: ["play"],
-      cardTypes: ["character"],
->>>>>>> 6603419e
+      selector: "all",
+      count: "all",
+      owner: "any",
+      zones: ["play"],
+      cardTypes: ["character"],
     };
   }
 
@@ -166,11 +124,6 @@
 export function parseItemTarget(text: string): ItemTarget | undefined {
   if (CHOSEN_ITEM_PATTERN.test(text)) {
     return {
-<<<<<<< HEAD
-      type: "query",
-      count: 1,
-      controller: "any",
-=======
       selector: "chosen",
       count: 1,
       owner: "any",
@@ -196,7 +149,6 @@
       owner: "any",
       zones: ["play"],
       cardTypes: ["item"],
->>>>>>> 6603419e
     };
   }
 
@@ -214,11 +166,6 @@
 export function parseLocationTarget(text: string): LocationTarget | undefined {
   if (CHOSEN_LOCATION_PATTERN.test(text)) {
     return {
-<<<<<<< HEAD
-      type: "query",
-      count: 1,
-      controller: "any",
-=======
       selector: "chosen",
       count: 1,
       owner: "any",
@@ -244,7 +191,6 @@
       owner: "any",
       zones: ["play"],
       cardTypes: ["location"],
->>>>>>> 6603419e
     };
   }
 
