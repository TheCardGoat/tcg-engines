--- conflicted
+++ resolved
@@ -54,19 +54,11 @@
         type: "deal-damage",
         amount: 2,
         target: {
-<<<<<<< HEAD
-          type: "query",
-
-          count: 1,
-          controller: "any",
-          zone: "play",
-=======
-          selector: "chosen",
-          count: 1,
-          owner: "any",
-          zones: ["play"],
-          cardTypes: ["character"],
->>>>>>> 6603419e
+          selector: "chosen",
+          count: 1,
+          owner: "any",
+          zones: ["play"],
+          cardTypes: ["character"],
         },
       });
 
@@ -93,19 +85,11 @@
       expect(sequence.steps[0]).toEqual({
         type: "exert",
         target: {
-<<<<<<< HEAD
-          type: "query",
-
-          count: 1,
-          controller: "opponent",
-          zone: "play",
-=======
           selector: "chosen",
           count: 1,
           owner: "opponent",
           zones: ["play"],
           cardTypes: ["character"],
->>>>>>> 6603419e
         },
       });
 
@@ -114,19 +98,11 @@
         type: "deal-damage",
         amount: 1,
         target: {
-<<<<<<< HEAD
-          type: "query",
-
-          count: 1,
-          controller: "opponent",
-          zone: "play",
-=======
           selector: "chosen",
           count: 1,
           owner: "opponent",
           zones: ["play"],
           cardTypes: ["character"],
->>>>>>> 6603419e
         },
       });
     });
@@ -189,39 +165,23 @@
       expect(sequence.steps[0]).toEqual({
         type: "exert",
         target: {
-<<<<<<< HEAD
-          type: "query",
-
-          count: 1,
-          controller: "any",
-          zone: "play",
-=======
-          selector: "chosen",
-          count: 1,
-          owner: "any",
-          zones: ["play"],
-          cardTypes: ["character"],
->>>>>>> 6603419e
-        },
-      });
-
-      expect(sequence.steps[1]).toEqual({
-        type: "deal-damage",
-        amount: 2,
-        target: {
-<<<<<<< HEAD
-          type: "query",
-
-          count: 1,
-          controller: "any",
-          zone: "play",
-=======
-          selector: "chosen",
-          count: 1,
-          owner: "any",
-          zones: ["play"],
-          cardTypes: ["character"],
->>>>>>> 6603419e
+          selector: "chosen",
+          count: 1,
+          owner: "any",
+          zones: ["play"],
+          cardTypes: ["character"],
+        },
+      });
+
+      expect(sequence.steps[1]).toEqual({
+        type: "deal-damage",
+        amount: 2,
+        target: {
+          selector: "chosen",
+          count: 1,
+          owner: "any",
+          zones: ["play"],
+          cardTypes: ["character"],
         },
       });
     });
@@ -238,19 +198,11 @@
       expect(sequence.steps[0]).toEqual({
         type: "ready",
         target: {
-<<<<<<< HEAD
-          type: "query",
-
-          count: 1,
-          controller: "any",
-          zone: "play",
-=======
-          selector: "chosen",
-          count: 1,
-          owner: "any",
-          zones: ["play"],
-          cardTypes: ["character"],
->>>>>>> 6603419e
+          selector: "chosen",
+          count: 1,
+          owner: "any",
+          zones: ["play"],
+          cardTypes: ["character"],
         },
       });
 
@@ -320,39 +272,23 @@
         type: "deal-damage",
         amount: 2,
         target: {
-<<<<<<< HEAD
-          type: "query",
-
-          count: 1,
-          controller: "any",
-          zone: "play",
-=======
-          selector: "chosen",
-          count: 1,
-          owner: "any",
-          zones: ["play"],
-          cardTypes: ["character"],
->>>>>>> 6603419e
-        },
-      });
-
-      expect(sequence.steps[1]).toEqual({
-        type: "deal-damage",
-        amount: 2,
-        target: {
-<<<<<<< HEAD
-          type: "query",
-
-          count: 1,
-          controller: "any",
-          zone: "play",
-=======
-          selector: "chosen",
-          count: 1,
-          owner: "any",
-          zones: ["play"],
-          cardTypes: ["character"],
->>>>>>> 6603419e
+          selector: "chosen",
+          count: 1,
+          owner: "any",
+          zones: ["play"],
+          cardTypes: ["character"],
+        },
+      });
+
+      expect(sequence.steps[1]).toEqual({
+        type: "deal-damage",
+        amount: 2,
+        target: {
+          selector: "chosen",
+          count: 1,
+          owner: "any",
+          zones: ["play"],
+          cardTypes: ["character"],
         },
       });
     });
@@ -385,19 +321,11 @@
         type: "deal-damage",
         amount: 1,
         target: {
-<<<<<<< HEAD
-          type: "query",
-
-          count: 1,
-          controller: "any",
-          zone: "play",
-=======
-          selector: "chosen",
-          count: 1,
-          owner: "any",
-          zones: ["play"],
-          cardTypes: ["character"],
->>>>>>> 6603419e
+          selector: "chosen",
+          count: 1,
+          owner: "any",
+          zones: ["play"],
+          cardTypes: ["character"],
         },
       });
     });
@@ -427,19 +355,11 @@
       expect(sequence.steps[2]).toEqual({
         type: "banish",
         target: {
-<<<<<<< HEAD
-          type: "query",
-
-          count: 1,
-          controller: "any",
-          zone: "play",
-=======
-          selector: "chosen",
-          count: 1,
-          owner: "any",
-          zones: ["play"],
-          cardTypes: ["character"],
->>>>>>> 6603419e
+          selector: "chosen",
+          count: 1,
+          owner: "any",
+          zones: ["play"],
+          cardTypes: ["character"],
         },
       });
     });
@@ -479,19 +399,11 @@
       expect(sequence.steps[0]).toEqual({
         type: "exert",
         target: {
-<<<<<<< HEAD
-          type: "query",
-
-          count: 1,
-          controller: "any",
-          zone: "play",
-=======
-          selector: "chosen",
-          count: 1,
-          owner: "any",
-          zones: ["play"],
-          cardTypes: ["character"],
->>>>>>> 6603419e
+          selector: "chosen",
+          count: 1,
+          owner: "any",
+          zones: ["play"],
+          cardTypes: ["character"],
         },
       });
 
