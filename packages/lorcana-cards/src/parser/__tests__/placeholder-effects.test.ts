/**
 * Tests for {d} placeholder handling in effects
 *
 * Tests parsing of effects that use the {d} placeholder for numeric values.
 * The {d} placeholder is converted to -1 as a sentinel value.
 */

import { describe, expect, it } from "bun:test";
import { parseEffect } from "../parsers/effect-parser";

describe("{d} Placeholder Effects", () => {
  describe("Gain Lore with {d}", () => {
    it("should parse 'Gain {d} lore'", () => {
      const effect = parseEffect("Gain {d} lore");

      expect(effect).toEqual({
        type: "gain-lore",
        amount: -1, // {d} placeholder converted to -1
      });
    });

    it("should parse 'gain {d} lore' (lowercase)", () => {
      const effect = parseEffect("gain {d} lore");

      expect(effect).toEqual({
        type: "gain-lore",
        amount: -1,
      });
    });
  });

  describe("Deal Damage with {d}", () => {
    it("should parse 'Deal {d} damage to chosen character'", () => {
      const effect = parseEffect("Deal {d} damage to chosen character");

      expect(effect).toEqual({
        type: "deal-damage",
        amount: -1, // {d} placeholder converted to -1
        target: {
<<<<<<< HEAD
          type: "query",

          count: 1,
          controller: "any",
          zone: "play",
=======
          selector: "chosen",
          count: 1,
          owner: "any",
          zones: ["play"],
          cardTypes: ["character"],
>>>>>>> 6603419e
        },
      });
    });

    it("should parse 'deal {d} damage' (lowercase)", () => {
      const effect = parseEffect(
        "deal {d} damage to chosen opposing character",
      );

      expect(effect).toEqual({
        type: "deal-damage",
        amount: -1,
        target: {
<<<<<<< HEAD
          type: "query",

          count: 1,
          controller: "opponent",
          zone: "play",
=======
          selector: "chosen",
          count: 1,
          owner: "opponent",
          zones: ["play"],
          cardTypes: ["character"],
>>>>>>> 6603419e
        },
      });
    });
  });

  describe("Draw Cards with {d}", () => {
    it("should parse 'Draw {d} cards'", () => {
      const effect = parseEffect("Draw {d} cards");

      expect(effect).toEqual({
        type: "draw",
        amount: -1, // {d} placeholder converted to -1
        target: "CONTROLLER",
      });
    });

    it("should parse 'draw {d} cards' (lowercase)", () => {
      const effect = parseEffect("draw {d} cards");

      expect(effect).toEqual({
        type: "draw",
        amount: -1,
        target: "CONTROLLER",
      });
    });
  });

  describe("Remove Damage with {d}", () => {
    it("should parse 'Remove {d} damage from chosen character'", () => {
      const effect = parseEffect("Remove {d} damage from chosen character");

      expect(effect).toEqual({
        type: "remove-damage",
        amount: -1, // {d} placeholder converted to -1
        target: {
<<<<<<< HEAD
          type: "query",

          count: 1,
          controller: "any",
          zone: "play",
=======
          selector: "chosen",
          count: 1,
          owner: "any",
          zones: ["play"],
          cardTypes: ["character"],
>>>>>>> 6603419e
        },
        upTo: false,
      });
    });

    it("should parse 'Remove up to {d} damage from chosen character'", () => {
      const effect = parseEffect(
        "Remove up to {d} damage from chosen character",
      );

      expect(effect).toEqual({
        type: "remove-damage",
        amount: -1,
        target: {
<<<<<<< HEAD
          type: "query",

          count: 1,
          controller: "any",
          zone: "play",
=======
          selector: "chosen",
          count: 1,
          owner: "any",
          zones: ["play"],
          cardTypes: ["character"],
>>>>>>> 6603419e
        },
        upTo: true,
      });
    });
  });

  describe("Lose Lore with {d}", () => {
    it("should parse 'Each opponent loses {d} lore'", () => {
      const effect = parseEffect("Each opponent loses {d} lore");

      expect(effect).toEqual({
        type: "lose-lore",
        amount: -1, // {d} placeholder converted to -1
        target: "EACH_OPPONENT", // Target parser correctly identifies "Each opponent"
      });
    });

    it("should parse 'lose {d} lore' (opponent)", () => {
      const effect = parseEffect("loses {d} lore");

      expect(effect).toEqual({
        type: "lose-lore",
        amount: -1,
        target: "OPPONENT",
      });
    });
  });

  describe("Stat Modifier with {d}", () => {
    it("should parse 'Chosen character gets +{d} {S} this turn'", () => {
      const effect = parseEffect("Chosen character gets +{d} {S} this turn");

      expect(effect).toEqual({
        type: "modify-stat",
        stat: "strength",
        modifier: -1, // +{d} placeholder converted to -1
        target: {
<<<<<<< HEAD
          type: "query",

          count: 1,
          controller: "any",
          zone: "play",
=======
          selector: "chosen",
          count: 1,
          owner: "any",
          zones: ["play"],
          cardTypes: ["character"],
>>>>>>> 6603419e
        },
        duration: "this-turn",
      });
    });

    it("should parse 'gets {d} {S} this turn' (without +)", () => {
      const effect = parseEffect("gets {d} {S} this turn");

      expect(effect).toEqual({
        type: "modify-stat",
        stat: "strength",
        modifier: -1, // {d} without sign defaults to positive, converted to -1
        target: {
<<<<<<< HEAD
          type: "query",

          count: 1,
          controller: "any",
          zone: "play",
=======
          selector: "chosen",
          count: 1,
          owner: "any",
          zones: ["play"],
          cardTypes: ["character"],
>>>>>>> 6603419e
        },
        duration: "this-turn",
      });
    });

    it("should parse 'gets -{d} {S} this turn' (negative modifier)", () => {
      const effect = parseEffect("gets -{d} {S} this turn");

      expect(effect).toEqual({
        type: "modify-stat",
        stat: "strength",
        modifier: 1, // -{d} stored as positive 1, will be negated at runtime
        target: {
<<<<<<< HEAD
          type: "query",

          count: 1,
          controller: "any",
          zone: "play",
=======
          selector: "chosen",
          count: 1,
          owner: "any",
          zones: ["play"],
          cardTypes: ["character"],
>>>>>>> 6603419e
        },
        duration: "this-turn",
      });
    });

    it("should parse 'gets +{d} {W} this turn' (willpower)", () => {
      const effect = parseEffect("Chosen character gets +{d} {W} this turn");

      expect(effect).toEqual({
        type: "modify-stat",
        stat: "willpower",
        modifier: -1,
        target: {
<<<<<<< HEAD
          type: "query",

          count: 1,
          controller: "any",
          zone: "play",
=======
          selector: "chosen",
          count: 1,
          owner: "any",
          zones: ["play"],
          cardTypes: ["character"],
>>>>>>> 6603419e
        },
        duration: "this-turn",
      });
    });

    it("should parse 'gets +{d} {L} this turn' (lore)", () => {
      const effect = parseEffect("gets +{d} {L} this turn");

      expect(effect).toEqual({
        type: "modify-stat",
        stat: "lore",
        modifier: -1,
        target: {
<<<<<<< HEAD
          type: "query",

          count: 1,
          controller: "any",
          zone: "play",
=======
          selector: "chosen",
          count: 1,
          owner: "any",
          zones: ["play"],
          cardTypes: ["character"],
>>>>>>> 6603419e
        },
        duration: "this-turn",
      });
    });
  });

  describe("Put Damage with {d}", () => {
    it("should parse 'Put {d} damage counters on chosen character'", () => {
      const effect = parseEffect("Put {d} damage counters on chosen character");

      expect(effect).toEqual({
        type: "put-damage",
        amount: -1, // {d} placeholder converted to -1
        target: {
<<<<<<< HEAD
          type: "query",

          count: 1,
          controller: "any",
          zone: "play",
=======
          selector: "chosen",
          count: 1,
          owner: "any",
          zones: ["play"],
          cardTypes: ["character"],
>>>>>>> 6603419e
        },
      });
    });

    it("should parse 'Put {d} damage counter' (singular)", () => {
      const effect = parseEffect("Put {d} damage counter on chosen character");

      expect(effect).toEqual({
        type: "put-damage",
        amount: -1,
        target: {
<<<<<<< HEAD
          type: "query",

          count: 1,
          controller: "any",
          zone: "play",
=======
          selector: "chosen",
          count: 1,
          owner: "any",
          zones: ["play"],
          cardTypes: ["character"],
>>>>>>> 6603419e
        },
      });
    });
  });

  describe("Mixed: Numeric and {d} Placeholders", () => {
    it("should parse numeric values correctly", () => {
      const effect = parseEffect("Gain 3 lore");

      expect(effect).toEqual({
        type: "gain-lore",
        amount: 3, // Numeric value stays as-is
      });
    });

    it("should parse {d} placeholder correctly", () => {
      const effect = parseEffect("Gain {d} lore");

      expect(effect).toEqual({
        type: "gain-lore",
        amount: -1, // {d} converted to -1
      });
    });

    it("should handle both in sequence (sequence not implemented yet)", () => {
      const effect1 = parseEffect("Gain 2 lore");
      const effect2 = parseEffect("Gain {d} lore");

      expect(effect1).toEqual({
        type: "gain-lore",
        amount: 2,
      });

      expect(effect2).toEqual({
        type: "gain-lore",
        amount: -1,
      });
    });
  });

  describe("Complex Effects with {d}", () => {
    it("should parse optional effect with {d}", () => {
      const effect = parseEffect("you may deal {d} damage to chosen character");

      expect(effect).toEqual({
        type: "optional",
        effect: {
          type: "deal-damage",
          amount: -1,
          target: {
<<<<<<< HEAD
            type: "query",

            count: 1,
            controller: "any",
            zone: "play",
=======
            selector: "chosen",
            count: 1,
            owner: "any",
            zones: ["play"],
            cardTypes: ["character"],
>>>>>>> 6603419e
          },
        },
        chooser: "CONTROLLER",
      });
    });

    it("should parse for-each effect with {d} in base effect", () => {
      const effect = parseEffect("Gain {d} lore for each character you have");

      expect(effect).toEqual({
        type: "for-each",
        counter: {
          type: "characters",
          controller: "you",
        },
        effect: {
          type: "gain-lore",
          amount: -1,
        },
      });
    });
  });
});<|MERGE_RESOLUTION|>--- conflicted
+++ resolved
@@ -37,19 +37,11 @@
         type: "deal-damage",
         amount: -1, // {d} placeholder converted to -1
         target: {
-<<<<<<< HEAD
-          type: "query",
-
-          count: 1,
-          controller: "any",
-          zone: "play",
-=======
-          selector: "chosen",
-          count: 1,
-          owner: "any",
-          zones: ["play"],
-          cardTypes: ["character"],
->>>>>>> 6603419e
+          selector: "chosen",
+          count: 1,
+          owner: "any",
+          zones: ["play"],
+          cardTypes: ["character"],
         },
       });
     });
@@ -63,19 +55,11 @@
         type: "deal-damage",
         amount: -1,
         target: {
-<<<<<<< HEAD
-          type: "query",
-
-          count: 1,
-          controller: "opponent",
-          zone: "play",
-=======
           selector: "chosen",
           count: 1,
           owner: "opponent",
           zones: ["play"],
           cardTypes: ["character"],
->>>>>>> 6603419e
         },
       });
     });
@@ -111,19 +95,11 @@
         type: "remove-damage",
         amount: -1, // {d} placeholder converted to -1
         target: {
-<<<<<<< HEAD
-          type: "query",
-
-          count: 1,
-          controller: "any",
-          zone: "play",
-=======
-          selector: "chosen",
-          count: 1,
-          owner: "any",
-          zones: ["play"],
-          cardTypes: ["character"],
->>>>>>> 6603419e
+          selector: "chosen",
+          count: 1,
+          owner: "any",
+          zones: ["play"],
+          cardTypes: ["character"],
         },
         upTo: false,
       });
@@ -138,19 +114,11 @@
         type: "remove-damage",
         amount: -1,
         target: {
-<<<<<<< HEAD
-          type: "query",
-
-          count: 1,
-          controller: "any",
-          zone: "play",
-=======
-          selector: "chosen",
-          count: 1,
-          owner: "any",
-          zones: ["play"],
-          cardTypes: ["character"],
->>>>>>> 6603419e
+          selector: "chosen",
+          count: 1,
+          owner: "any",
+          zones: ["play"],
+          cardTypes: ["character"],
         },
         upTo: true,
       });
@@ -188,19 +156,11 @@
         stat: "strength",
         modifier: -1, // +{d} placeholder converted to -1
         target: {
-<<<<<<< HEAD
-          type: "query",
-
-          count: 1,
-          controller: "any",
-          zone: "play",
-=======
-          selector: "chosen",
-          count: 1,
-          owner: "any",
-          zones: ["play"],
-          cardTypes: ["character"],
->>>>>>> 6603419e
+          selector: "chosen",
+          count: 1,
+          owner: "any",
+          zones: ["play"],
+          cardTypes: ["character"],
         },
         duration: "this-turn",
       });
@@ -214,19 +174,11 @@
         stat: "strength",
         modifier: -1, // {d} without sign defaults to positive, converted to -1
         target: {
-<<<<<<< HEAD
-          type: "query",
-
-          count: 1,
-          controller: "any",
-          zone: "play",
-=======
-          selector: "chosen",
-          count: 1,
-          owner: "any",
-          zones: ["play"],
-          cardTypes: ["character"],
->>>>>>> 6603419e
+          selector: "chosen",
+          count: 1,
+          owner: "any",
+          zones: ["play"],
+          cardTypes: ["character"],
         },
         duration: "this-turn",
       });
@@ -240,19 +192,11 @@
         stat: "strength",
         modifier: 1, // -{d} stored as positive 1, will be negated at runtime
         target: {
-<<<<<<< HEAD
-          type: "query",
-
-          count: 1,
-          controller: "any",
-          zone: "play",
-=======
-          selector: "chosen",
-          count: 1,
-          owner: "any",
-          zones: ["play"],
-          cardTypes: ["character"],
->>>>>>> 6603419e
+          selector: "chosen",
+          count: 1,
+          owner: "any",
+          zones: ["play"],
+          cardTypes: ["character"],
         },
         duration: "this-turn",
       });
@@ -266,19 +210,11 @@
         stat: "willpower",
         modifier: -1,
         target: {
-<<<<<<< HEAD
-          type: "query",
-
-          count: 1,
-          controller: "any",
-          zone: "play",
-=======
-          selector: "chosen",
-          count: 1,
-          owner: "any",
-          zones: ["play"],
-          cardTypes: ["character"],
->>>>>>> 6603419e
+          selector: "chosen",
+          count: 1,
+          owner: "any",
+          zones: ["play"],
+          cardTypes: ["character"],
         },
         duration: "this-turn",
       });
@@ -292,19 +228,11 @@
         stat: "lore",
         modifier: -1,
         target: {
-<<<<<<< HEAD
-          type: "query",
-
-          count: 1,
-          controller: "any",
-          zone: "play",
-=======
-          selector: "chosen",
-          count: 1,
-          owner: "any",
-          zones: ["play"],
-          cardTypes: ["character"],
->>>>>>> 6603419e
+          selector: "chosen",
+          count: 1,
+          owner: "any",
+          zones: ["play"],
+          cardTypes: ["character"],
         },
         duration: "this-turn",
       });
@@ -319,19 +247,11 @@
         type: "put-damage",
         amount: -1, // {d} placeholder converted to -1
         target: {
-<<<<<<< HEAD
-          type: "query",
-
-          count: 1,
-          controller: "any",
-          zone: "play",
-=======
-          selector: "chosen",
-          count: 1,
-          owner: "any",
-          zones: ["play"],
-          cardTypes: ["character"],
->>>>>>> 6603419e
+          selector: "chosen",
+          count: 1,
+          owner: "any",
+          zones: ["play"],
+          cardTypes: ["character"],
         },
       });
     });
@@ -343,19 +263,11 @@
         type: "put-damage",
         amount: -1,
         target: {
-<<<<<<< HEAD
-          type: "query",
-
-          count: 1,
-          controller: "any",
-          zone: "play",
-=======
-          selector: "chosen",
-          count: 1,
-          owner: "any",
-          zones: ["play"],
-          cardTypes: ["character"],
->>>>>>> 6603419e
+          selector: "chosen",
+          count: 1,
+          owner: "any",
+          zones: ["play"],
+          cardTypes: ["character"],
         },
       });
     });
@@ -406,19 +318,11 @@
           type: "deal-damage",
           amount: -1,
           target: {
-<<<<<<< HEAD
-            type: "query",
-
-            count: 1,
-            controller: "any",
-            zone: "play",
-=======
             selector: "chosen",
             count: 1,
             owner: "any",
             zones: ["play"],
             cardTypes: ["character"],
->>>>>>> 6603419e
           },
         },
         chooser: "CONTROLLER",
