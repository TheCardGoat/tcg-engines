--- conflicted
+++ resolved
@@ -80,19 +80,11 @@
               type: "deal-damage",
               amount: 3,
               target: {
-<<<<<<< HEAD
-                type: "query",
-
-                count: 1,
-                controller: "any",
-                zone: "play",
-=======
                 selector: "chosen",
                 count: 1,
                 owner: "any",
                 zones: ["play"],
                 cardTypes: ["character"],
->>>>>>> 6603419e
               },
             },
           },
@@ -114,19 +106,11 @@
               type: "deal-damage",
               amount: 2,
               target: {
-<<<<<<< HEAD
-                type: "query",
-
-                count: "all",
-                controller: "opponent",
-                zone: "play",
-=======
                 selector: "all",
                 count: "all",
                 owner: "opponent",
                 zones: ["play"],
                 cardTypes: ["character"],
->>>>>>> 6603419e
               },
             },
           },
@@ -170,19 +154,11 @@
             effect: {
               type: "banish",
               target: {
-<<<<<<< HEAD
-                type: "query",
-
-                count: 1,
-                controller: "any",
-                zone: "play",
-=======
                 selector: "chosen",
                 count: 1,
                 owner: "any",
                 zones: ["play"],
                 cardTypes: ["character"],
->>>>>>> 6603419e
               },
             },
           },
@@ -279,19 +255,11 @@
             effect: {
               type: "ready",
               target: {
-<<<<<<< HEAD
-                type: "query",
-
-                count: 1,
-                controller: "any",
-                zone: "play",
-=======
                 selector: "chosen",
                 count: 1,
                 owner: "any",
                 zones: ["play"],
                 cardTypes: ["character"],
->>>>>>> 6603419e
               },
             },
           },
@@ -324,19 +292,11 @@
             effect: {
               type: "exert",
               target: {
-<<<<<<< HEAD
-                type: "query",
-
-                count: 1,
-                controller: "opponent",
-                zone: "play",
-=======
                 selector: "chosen",
                 count: 1,
                 owner: "opponent",
                 zones: ["play"],
                 cardTypes: ["character"],
->>>>>>> 6603419e
               },
             },
           },
@@ -359,19 +319,11 @@
             effect: {
               type: "return-to-hand",
               target: {
-<<<<<<< HEAD
-                type: "query",
-
-                count: 1,
-                controller: "any",
-                zone: "play",
-=======
                 selector: "chosen",
                 count: 1,
                 owner: "any",
                 zones: ["play"],
                 cardTypes: ["character"],
->>>>>>> 6603419e
               },
             },
           },
