/**
 * Parser Validation Helpers
 *
 * Functions to validate and parse card abilities using the ability parser.
 * Used by the card generation script to determine which cards can be generated
 * with structured ability definitions.
 */

import { parseAbilityText, parseAbilityTextMulti } from "../../src/parser";
import { tooComplexText } from "../../src/parser/manual-overrides";
import { normalizeToPattern } from "../../src/parser/numeric-extractor";
import { normalizeText } from "../../src/parser/preprocessor";
import type { AbilityWithText } from "../../src/parser/types";
import type { CanonicalCard } from "../types";

/**
 * Text patterns that indicate a card is NOT a simple draw effect.
 * These are checked against the card's rulesText before parsing.
 *
 * This allows us to quickly skip complex cards that the parser might
 * technically parse but are too complex for our simple draw effect generator.
 */
const COMPLEX_TEXT_PATTERNS = [
  // Draw + discard sequences
  /draw.*then.*discard/i,
  /draw.*choose and discard/i,
  /draw.*then choose and discard/i,

  // Discard + draw (in any order)
  /discard.*to draw/i,
  /discard.*draw/i,

  // Effects that have "otherwise" or "instead"
  /otherwise/i,
  /instead/i,

  // Effects with costs that aren't just simple "may"
  /pay \d+ \{I\} to draw/i,
  /banish.*to draw/i,

  // Complex conditions - comparing values
  /has more cards/i,
  /have more cards/i,
  /unless that/i,

  // Effects that do more than draw
  /draw.*put.*bottom/i,
  /draw.*shuffle/i,
  /draw.*deal.*damage/i,

  // Multiple triggers in one ability
  /and when.*leaves play/i,
  /and whenever/i,

  // Banish effects that aren't simple (e.g., "banish item, if you do, draw")
  /banish.*if you do/i,
  /may banish.*draw/i,
  /may banish chosen/i,

  // Complex conditions with multiple named characters
  /if you have characters named/i,
  /characters named.*and/i,

  // Triggers that aren't standard events (remove damage, challenges damaged)
  /remove.*damage/i,
  /challenges.*damaged/i,
  /challenges a damaged/i,

  // Location-specific triggers
  /while here/i,
  /while at/i,

  // Effect targets specific card types with additional conditions
  /with \d+ \{S\} or more/i,
  /with Bodyguard/i,

  // Return to hand/deck as cost for draw
  /return.*to your hand.*draw/i,
  /return.*to your deck.*draw/i,

  // Shuffle as cost for draw
  /shuffle.*into your deck.*draw/i,
  /shuffle this card.*draw/i,

  // Deal damage as cost for draw
  /deal.*damage.*to draw/i,
  /deal \d+ damage.*draw/i,
  /may deal.*damage.*draw/i,

  // Shift-specific conditions (complex trigger conditions)
  /if you used Shift/i,

  // For-each draw patterns (dynamic amounts - complex for now)
  /draw a card for each/i,
  /draw \d+ cards? for each/i,
];

/**
 * Check if a card's rules text contains any complex patterns that
 * indicate it's NOT a simple draw effect.
 *
 * @param rulesText - The card's rules text
 * @returns true if the text contains complex patterns
 */
function hasComplexTextPatterns(rulesText: string): boolean {
  return COMPLEX_TEXT_PATTERNS.some((pattern) => pattern.test(rulesText));
}

/**
 * Strip reminder text (parenthetical content) from ability text.
 * Keywords often include reminder text like:
 * "Shift 5 (You may pay 5 {I} to play this...)"
 * We want to parse just "Shift 5"
 */
function stripReminderText(text: string): string {
  // Remove parenthetical content at the beginning or end of the text
  return text
    .replace(/^\s*\([^)]*\)\s*/, "") // Leading
    .replace(/\s*\([^)]*\)\s*$/, "") // Trailing
    .trim();
}

/**
 * Strip all parenthetical content from text (for manual override matching)
 * This removes all reminder text, not just at the end
 */
function stripAllParentheses(text: string): string {
  return text
    .replace(/\([^)]*\)/g, "")
    .trim()
    .replace(/\s+/g, " ");
}

/**
 * Normalize punctuation differences for manual override matching
 * Handles common variations in punctuation that don't affect meaning
 */
function normalizePunctuation(text: string): string {
  return (
    text
      // NOTE: Don't normalize em dashes to hyphens - manual override keys use em dashes intentionally
      // Normalize various dash types to hyphen (but preserve em dashes)
      // .replace(/[–−]/g, "-") // Only normalize en dashes and figure dashes, not em dashes
      // Normalize quote marks
      .replace(/[""]/g, '"')
      .replace(/['']/g, "'")
      // Normalize ellipsis
      .replace(/\.\.\./g, "...")
      // Normalize multiple punctuation
      .replace(/,{2,}/g, ",")
      .replace(/\.{2,}/g, ".")
      // Ensure proper spacing around punctuation (but preserve em dash spacing)
      .replace(/\s*,\s*/g, ", ")
      .replace(/\s*\.\s*/g, ". ")
      .replace(/\s*-\s*/g, " - ") // Only normalize regular hyphens
      .replace(/\s*:\s*/g, ": ")
      .replace(/\s*\?\s*/g, "? ")
      .replace(/\s*!\s*/g, "! ")
  );
}

/**
 * Normalize sequencing words and phrases for manual override matching
 * Handles common variations in how sequences are expressed
 */
function normalizeSequencing(text: string): string {
  return (
    text
      // Conservative normalization - only target very specific known issues

      // Don't normalize comma-then patterns as they may be intentional
      // .replace(/\s*,\s*then\s+/g, " then ") // REMOVED - too aggressive

      // Only normalize period-then patterns if they're clearly redundant
      .replace(/\s*\.\s*then\s+/g, " then ")

      // Only normalize excessive "then" spacing
      .replace(/\s+then\s+/g, " then ")
  );
}

/**
 * Normalize common phrase variations for manual override matching
 * Handles synonymous expressions that mean the same thing
 */
function normalizePhrases(text: string): string {
  return (
    text
      // Normalize card text TO match manual override key patterns
      // This converts variations in card text to the standardized manual override format

      // Normalize "at random" variations - remove this phrase (not in manual override keys)
      .replace(/\s+at random\./gi, ".")
      .replace(/\s+at random/gi, "")

      // Convert card text pattern TO manual override key pattern
      // Convert "hand, then that player discards a card" to "hand. That player chooses and discards a card"
      .replace(
        /hand,\s*then that player discards a card\./gi,
        "hand. That player chooses and discards a card.",
      )
      .replace(
        /hand,\s*then that player discards/gi,
        "hand. That player chooses and discards",
      )

      // Convert variations of the above pattern
      .replace(
        /hand\.\s*then that player discards a card\./gi,
        "hand. That player chooses and discards a card.",
      )
      .replace(
        /hand\.\s*then that player discards/gi,
        "hand. That player chooses and discards",
      )

      // Normalize extra spaces around specific phrases
      .replace(/\s+/g, " ")
  ); // Only normalize excessive whitespace, not structure
}

/**
 * Comprehensive normalization for manual override matching
 * Applies all normalization steps in the correct order
 */
export function normalizeForMatching(text: string): string {
  // Step 1: Strip all parentheses (reminder text)
  let normalized = stripAllParentheses(text);

  // Step 2: Normalize punctuation
  normalized = normalizePunctuation(normalized);

  // Step 3: Normalize sequencing words and phrases
  normalized = normalizeSequencing(normalized);

  // Step 4: Normalize common phrase variations
  normalized = normalizePhrases(normalized);

  // Step 5: Normalize whitespace
  normalized = normalizeText(normalized);

  // Step 6: Convert numbers to {d} placeholders
  return normalizeToPattern(normalized);
}

/**
 * Check if all abilities on a card are keyword-only and parse successfully
 *
 * Strict validation:
 * - ALL abilities must parse with success: true
 * - NO warnings allowed
 * - ALL parsed abilities must be type: "keyword"
 *
 * @param card - The canonical card to check
 * @returns true if all abilities are successfully parsed keywords
 */
export function isKeywordOnlyCard(card: CanonicalCard): boolean {
  if (!card.rulesText) return false; // Vanilla cards handled separately

  const abilityTexts = card.rulesText.split("\n").filter((text) => text.trim());
  if (abilityTexts.length === 0) return false;

  return abilityTexts.every((text) => {
    const cleanText = stripReminderText(text);
    if (!cleanText) return true;
    const result = parseAbilityText(cleanText);
    // Must succeed with no warnings
    if (!result.success || result.warnings?.length) return false;
    // Must be a keyword ability
    return result.ability?.ability.type === "keyword";
  });
}

/**
 * Check if an effect is a simple draw effect (not composite)
 *
 * A simple draw effect is one that ONLY draws cards, without any other actions.
 *
 * Accepted patterns:
 * - ✅ "Draw a card"
 * - ✅ "Draw 2 cards"
 * - ✅ "Each player draws a card"
 * - ✅ "Chosen player draws 2 cards"
 * - ✅ "When you play this, draw a card" (triggered with simple draw effect)
 * - ✅ "Whenever this character quests, draw a card" (triggered with simple draw effect)
 * - ✅ "You may draw a card" (optional)
 * - ✅ "If X, draw a card" (conditional)
 * - ✅ "Draw a card for each character" (for-each)
 * - ✅ "Draw a card. Repeat this 3 times" (repeat)
 * 
 * Rejected patterns:
 * - ❌ "Draw a card, then discard" (sequence)
 * - ❌ "Draw 2 cards, then deal 1 damage" (sequence)
 * - ❌ "Choose one: Draw a card or discard" (choice)

 *
 * @param effect - The effect to check
 * @returns true if the effect is a simple draw effect
 */
function isSimpleDrawEffect(effect: any): boolean {
  // Direct draw effect
  if (effect.type === "draw") {
    return true;
  }

  // Wrapper effects - recurse into the inner effect
  if (effect.type === "conditional" && effect.then) {
    return isSimpleDrawEffect(effect.then);
  }

  const wrapperTypes = ["optional", "repeat", "for-each"];
  if (wrapperTypes.includes(effect.type) && effect.effect) {
    return isSimpleDrawEffect(effect.effect);
  }

  // Composite effects that are not simple wrappers (sequence, choice) are rejected
  return false;
}

/**
 * Check if all abilities on a card are parseable
 *
<<<<<<< HEAD
 * Logic:
 * - For Set 1 and Set 2: Relaxed validation (allow all successfully parsed abilities)
 * - For other sets: Strict validation (keywords or simple draw only)
=======
 * Strict validation:
 * - ALL abilities must parse with success: true
 * - NO warnings allowed
 * - ALL parsed abilities must be:
 *   - type: "keyword" (any keyword), OR
 *   - type: "action" with effect.type: "draw" (simple draw only, no composite effects), OR
 *   - type: "triggered" with effect.type: "draw" (simple draw only, no composite effects)
 *
 * ✅ ALLOWED patterns (simple draw effects):
 * - "Draw a card" (standalone action)
 * - "Draw 2 cards" (standalone action)
 * - "Draw {d} cards" (with placeholder)
 * - "Each player draws a card" (action with target)
 * - "Each player draws {d} cards" (action with target + placeholder)
 * - "Chosen player draws {d} cards" (action with target)
 * - "Each opponent draws a card" (action with target)
 * - "I SUMMON THEE {E} − Draw a card" (action with cost)
 * - "Speak {E}, {d} {I} - Draw a card" (action with cost)
 * - "THE BOOK KNOWS EVERYTHING , {d} , Banish this item — Draw {d} cards" (action with cost/banish cost)
 * - "When you play this, draw a card" (triggered)
 * - "When you play this item, draw a card" (triggered)
 * - "Whenever this character quests, draw a card" (triggered)
 * - "Whenever this character is challenged, draw a card" (triggered)
 * - "When this character is banished, draw a card" (triggered)
 * - "When this character is banished in a challenge, draw a card" (triggered)
 * - "At the start of your turn, draw a card" (triggered)
 * - "Whenever you play a card, draw a card" (triggered)
 * - "Whenever you play a Floodborn character, draw a card" (triggered)
 * - "ORIGIN STORY When you play a Floodborn character on this card, draw a card" (named triggered)
 * - "FRESH INK When you play this item, draw a card" (named triggered)
 * - "PREFLIGHT CHECK When you play this item, draw a card" (named triggered)
 * - "WHAT COMES NEXT? When you play this character, draw a card" (named triggered)
 * - "UPPER HAND Whenever this character is challenged, draw a card" (named triggered)
 * - "UNEARTHED When you play this character, each opponent draws a card" (named triggered, opponent target)
 * - "DISTANT SHORES Whenever one of your Pirate characters quests while at a location, draw a card" (named triggered)
 * - "LEGACY OF LEARNING When this character is banished in a challenge, if he had a card under him, draw {d} cards" (conditional trigger with simple draw effect)
 * - "You may draw a card" (optional)
 * - "If you have no cards in your hand, draw a card" (conditional effect, allowed if inner is simple draw)
 * - "Draw a card for each character you have" (for-each)
 * - "Draw a card. Repeat this 3 times" (repeat)
 *
 * ❌ REJECTED patterns (NOT simple draw effects):
 * - "Draw a card, then discard" (sequence with discard)
 * - "Draw 2 cards, then deal 1 damage" (sequence with damage)
 * - "Draw a card and gain 1 lore" (sequence with "and")
 * - "Gain {d} lore. Draw a card" (sequence with period)
 * - "Banish chosen item. Draw a card" (sequence with banish)
 * - "Deal {d} damage to chosen character. Draw a card" (sequence with damage)
 * - "Choose one: Draw a card or discard" (choice)
 * - "Each player may draw a card" (Allowed now as optional)
 *
 * NOTE: Conditional TRIGGERS with simple draw effects are ALLOWED (e.g., "When X happens if Y, draw a card")
 *       but conditional EFFECTS are NOT (e.g., "If Y, draw a card" as a standalone effect)
>>>>>>> 9d167f37
 *
 * @param card - The canonical card to check
 * @returns true if all abilities are successfully parsed and pass validation
 */
export function isParseableCard(card: CanonicalCard): boolean {
  if (!card.rulesText) {
    return false; // Vanilla cards handled separately
  }

  // First, check if the full text matches a manual override
  // Manual overrides are keyed by normalized text with {d} placeholders, so we need to:
  // Use comprehensive normalization to handle formatting differences
  const fullText = card.rulesText.replace(/\n/g, " ");
  const patternFullText = normalizeForMatching(fullText);
  if (tooComplexText(patternFullText)) {
    // Card has a manual override - consider it parseable
    return true;
  }

  // Also check individual ability lines (for single-ability manual overrides)
  // Some cards have multiple abilities, and manual overrides might only match one
  const abilityLines = card.rulesText.split("\n").filter((line) => line.trim());
  for (const line of abilityLines) {
    // Use comprehensive normalization for each line
    const patternLine = normalizeForMatching(line.trim());
    if (tooComplexText(patternLine)) {
      // At least one ability has a manual override - consider it parseable
      return true;
    }
  }

  // Quick check: reject cards with complex text patterns
  if (hasComplexTextPatterns(card.rulesText)) {
    return false;
  }

  const abilityTexts = card.rulesText.split("\n").filter((text) => text.trim());
  if (abilityTexts.length === 0) return false;

  // Check if card is from Set 1
  const isTargetSet = card.printings.some((p) => p.set === "set1");

  return abilityTexts.every((text) => {
    const cleanText = stripReminderText(text);
    if (!cleanText) return true;

    const result = parseAbilityText(cleanText);

    // Must parse successfully
    if (!(result.success && result.ability)) return false;

    // For non-target sets, we disallow warnings
    if (!isTargetSet && result.warnings?.length) return false;

    const abilityType = result.ability.ability.type;

    // RELAXED LOGIC (Set 1 & 2)
    if (isTargetSet) {
      const validTypes = [
        "keyword",
        "activated",
        "static",
        "triggered",
        "action",
      ];
      return validTypes.includes(abilityType);
    }

    // STRICT LOGIC (Other Sets)
    // Allow keywords
    if (abilityType === "keyword") {
      return true;
    }

    // For action/triggered abilities, only allow simple draw effects
    if (abilityType === "action" || abilityType === "triggered") {
      const effect = result.ability.ability.effect;
      if (!effect) return false;
      return isSimpleDrawEffect(effect);
    }

<<<<<<< HEAD
    // Reject all other ability types for strict sets
=======
    // For activated abilities, only allow simple draw effects
    if (abilityType === "activated") {
      const effect = result.ability.ability.effect;
      if (!effect) return false;
      return isSimpleDrawEffect(effect);
    }

    // Reject all other ability types
>>>>>>> 9d167f37
    return false;
  });
}

/**
 * Check if a card has at least one simple draw ability
 *
 * This is used for logging/statistics purposes to track how many cards
 * contain simple draw effects (not keywords).
 *
 * @param card - The canonical card to check
 * @returns true if the card has at least one simple draw ability
 */
export function hasSimpleDrawAbility(card: CanonicalCard): boolean {
  if (!card.rulesText) return false;
  if (card.vanilla) return false;

  // Quick check: reject cards with complex text patterns
  if (hasComplexTextPatterns(card.rulesText)) {
    return false;
  }

  const abilityTexts = card.rulesText.split("\n").filter((text) => text.trim());
  if (abilityTexts.length === 0) return false;

  return abilityTexts.some((text) => {
    const cleanText = stripReminderText(text);
    const result = parseAbilityText(cleanText);
    if (!(result.success && result.ability)) return false;

    const abilityType = result.ability.ability.type;

    // Check if it's an action, triggered or activated ability with simple draw effect
    if (
      abilityType === "action" ||
      abilityType === "triggered" ||
      abilityType === "activated"
    ) {
      const effect = result.ability.ability.effect;
      if (!effect) return false;
      return isSimpleDrawEffect(effect);
    }

    return false;
  });
}

/**
 * Check if a card uses a manual override entry
 *
 * Manual override keys can match:
 * - Full card text (multiple abilities combined)
 * - Individual ability lines
 *
 * @param card - The canonical card to check
 * @returns true if the card's rulesText matches a manual override entry
 */
export function hasManualOverride(card: CanonicalCard): boolean {
  if (!card.rulesText) return false;

  // First, check the full text (for multi-ability manual overrides)
  // Use comprehensive normalization to handle formatting differences
  const fullText = card.rulesText.replace(/\n/g, " ");
  const patternFullText = normalizeForMatching(fullText);
  if (tooComplexText(patternFullText)) {
    return true;
  }

  // Also check individual ability lines (for single-ability manual overrides)
  // Some cards have multiple abilities, and manual overrides might only match one
  const abilityLines = card.rulesText.split("\n").filter((line) => line.trim());
  for (const line of abilityLines) {
    // Use comprehensive normalization for each line
    const patternLine = normalizeForMatching(line.trim());
    if (tooComplexText(patternLine)) {
      return true;
    }
  }

  return false;
}

/**
 * Parse abilities for a keyword-only card
 *
 * Returns the parsed abilities if ALL abilities are:
 * - Successfully parsed (success: true)
 * - Have no warnings
 * - Are keyword abilities
 *
 * @param card - The canonical card to parse
 * @returns Array of parsed abilities, or null if any ability fails validation
 */
export function parseKeywordAbilities(
  card: CanonicalCard,
): AbilityWithText[] | null {
  if (!card.rulesText) return [];

  const abilityTexts = card.rulesText.split("\n").filter((text) => text.trim());
  const parsed: AbilityWithText[] = [];

  for (const text of abilityTexts) {
    const cleanText = stripReminderText(text);
    if (!cleanText) continue;
    const result = parseAbilityText(cleanText);
    // Strict: success, no warnings, must be keyword
    if (!result.success || result.warnings?.length || !result.ability)
      return null;
    if (result.ability.ability.type !== "keyword") return null;
    parsed.push(result.ability);
  }

  return parsed;
}<|MERGE_RESOLUTION|>--- conflicted
+++ resolved
@@ -320,65 +320,9 @@
 /**
  * Check if all abilities on a card are parseable
  *
-<<<<<<< HEAD
  * Logic:
  * - For Set 1 and Set 2: Relaxed validation (allow all successfully parsed abilities)
  * - For other sets: Strict validation (keywords or simple draw only)
-=======
- * Strict validation:
- * - ALL abilities must parse with success: true
- * - NO warnings allowed
- * - ALL parsed abilities must be:
- *   - type: "keyword" (any keyword), OR
- *   - type: "action" with effect.type: "draw" (simple draw only, no composite effects), OR
- *   - type: "triggered" with effect.type: "draw" (simple draw only, no composite effects)
- *
- * ✅ ALLOWED patterns (simple draw effects):
- * - "Draw a card" (standalone action)
- * - "Draw 2 cards" (standalone action)
- * - "Draw {d} cards" (with placeholder)
- * - "Each player draws a card" (action with target)
- * - "Each player draws {d} cards" (action with target + placeholder)
- * - "Chosen player draws {d} cards" (action with target)
- * - "Each opponent draws a card" (action with target)
- * - "I SUMMON THEE {E} − Draw a card" (action with cost)
- * - "Speak {E}, {d} {I} - Draw a card" (action with cost)
- * - "THE BOOK KNOWS EVERYTHING , {d} , Banish this item — Draw {d} cards" (action with cost/banish cost)
- * - "When you play this, draw a card" (triggered)
- * - "When you play this item, draw a card" (triggered)
- * - "Whenever this character quests, draw a card" (triggered)
- * - "Whenever this character is challenged, draw a card" (triggered)
- * - "When this character is banished, draw a card" (triggered)
- * - "When this character is banished in a challenge, draw a card" (triggered)
- * - "At the start of your turn, draw a card" (triggered)
- * - "Whenever you play a card, draw a card" (triggered)
- * - "Whenever you play a Floodborn character, draw a card" (triggered)
- * - "ORIGIN STORY When you play a Floodborn character on this card, draw a card" (named triggered)
- * - "FRESH INK When you play this item, draw a card" (named triggered)
- * - "PREFLIGHT CHECK When you play this item, draw a card" (named triggered)
- * - "WHAT COMES NEXT? When you play this character, draw a card" (named triggered)
- * - "UPPER HAND Whenever this character is challenged, draw a card" (named triggered)
- * - "UNEARTHED When you play this character, each opponent draws a card" (named triggered, opponent target)
- * - "DISTANT SHORES Whenever one of your Pirate characters quests while at a location, draw a card" (named triggered)
- * - "LEGACY OF LEARNING When this character is banished in a challenge, if he had a card under him, draw {d} cards" (conditional trigger with simple draw effect)
- * - "You may draw a card" (optional)
- * - "If you have no cards in your hand, draw a card" (conditional effect, allowed if inner is simple draw)
- * - "Draw a card for each character you have" (for-each)
- * - "Draw a card. Repeat this 3 times" (repeat)
- *
- * ❌ REJECTED patterns (NOT simple draw effects):
- * - "Draw a card, then discard" (sequence with discard)
- * - "Draw 2 cards, then deal 1 damage" (sequence with damage)
- * - "Draw a card and gain 1 lore" (sequence with "and")
- * - "Gain {d} lore. Draw a card" (sequence with period)
- * - "Banish chosen item. Draw a card" (sequence with banish)
- * - "Deal {d} damage to chosen character. Draw a card" (sequence with damage)
- * - "Choose one: Draw a card or discard" (choice)
- * - "Each player may draw a card" (Allowed now as optional)
- *
- * NOTE: Conditional TRIGGERS with simple draw effects are ALLOWED (e.g., "When X happens if Y, draw a card")
- *       but conditional EFFECTS are NOT (e.g., "If Y, draw a card" as a standalone effect)
->>>>>>> 9d167f37
  *
  * @param card - The canonical card to check
  * @returns true if all abilities are successfully parsed and pass validation
@@ -460,18 +404,7 @@
       return isSimpleDrawEffect(effect);
     }
 
-<<<<<<< HEAD
     // Reject all other ability types for strict sets
-=======
-    // For activated abilities, only allow simple draw effects
-    if (abilityType === "activated") {
-      const effect = result.ability.ability.effect;
-      if (!effect) return false;
-      return isSimpleDrawEffect(effect);
-    }
-
-    // Reject all other ability types
->>>>>>> 9d167f37
     return false;
   });
 }
