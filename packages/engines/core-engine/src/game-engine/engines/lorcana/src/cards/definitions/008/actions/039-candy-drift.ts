--- conflicted
+++ resolved
@@ -34,10 +34,7 @@
               cardType: "character",
               owner: "self",
               count: 1,
-<<<<<<< HEAD
-=======
               optional: true,
->>>>>>> cdcc8566
             },
           ],
           attribute: "strength",
