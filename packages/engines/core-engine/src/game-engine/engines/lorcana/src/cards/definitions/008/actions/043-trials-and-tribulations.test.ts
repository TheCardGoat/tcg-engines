--- conflicted
+++ resolved
@@ -35,18 +35,11 @@
     // Verify initial strength
     expect(testEngine.getCardModel(testCharacter).strength).toBe(5);
 
-<<<<<<< HEAD
-    // Play the card - this will add abilities to the stack
+    // Play the card and resolve with target
     await testEngine.playCard(trialsAndTribulations);
+    const targetCard = testEngine.getCardModel(testCharacter);
+    await testEngine.resolveTopOfStack({ targets: [targetCard.instanceId] });
 
-    // Resolve the stack with target selection
-    await testEngine.resolveTopOfStack({ targets: [testCharacter] });
-
-=======
-    // Play the card - effect auto-resolves since target is not optional
-    await testEngine.playCard(trialsAndTribulations);
-
->>>>>>> cdcc8566
     // Verify strength decreased by 4 (5 - 4 = 1)
     expect(testEngine.getCardModel(testCharacter).strength).toBe(1);
   });
