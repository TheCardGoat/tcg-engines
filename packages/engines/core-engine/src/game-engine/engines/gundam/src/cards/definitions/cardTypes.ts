--- conflicted
+++ resolved
@@ -24,13 +24,9 @@
   name: string;
   color: CardColor;
   abilities?: Array<Ability>; // tirar
-<<<<<<< HEAD
-  text?: string;
-=======
   text?: string; // Original card text used to generate abilities
   imageUrl?: string;
   imgAlt?: string;
->>>>>>> 419eabf5
   set: GundamitoCardSet;
   rarity: CardRarity;
 }
