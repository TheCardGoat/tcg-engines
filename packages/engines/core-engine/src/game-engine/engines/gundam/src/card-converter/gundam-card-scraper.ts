import { mkdir, writeFile } from "fs/promises";
import { dirname, join } from "path";
import type {
  CardColor,
  CardRarity,
  CardZones,
  GundamitoCardSet,
  GundamitoCardType,
  Traits,
} from "../../shared-types";
import type {
  GundamitoBaseCard,
  GundamitoCard,
  GundamitoCommandCard,
  GundamitoPilotCard,
  GundamitoResourceCard,
  GundamitoUnitCard,
} from "../cards/definitions/cardTypes";
import { parseGundamText } from "../text-parser";

export interface ScrapedCardData {
  cardNumber: string;
  rarity: string;
  blockIcon: string;
  cardName: string;
  level: string;
  cost: string;
  color: string;
  type: string;
  effectText: string;
  zone: string;
  trait: string;
  link: string;
  ap: string;
  hp: string;
  sourceTitle: string;
  productInfo: string;
  imageUrl: string;
}

/**
 * Scrapes card data from the Gundam Card Game website
 */
export async function scrapeCardData(
  cardNumber: string,
): Promise<ScrapedCardData | null> {
  const url = `https://www.gundam-gcg.com/en/cards/detail.php?detailSearch=${cardNumber}`;

  try {
    const response = await fetch(url);
    if (!response.ok) {
      throw new Error(`HTTP error! status: ${response.status}`);
    }

    // Check if we were redirected to the homepage or a different URL
    if (response.url !== url) {
      console.log(
        `Card ${cardNumber} redirected from ${url} to ${response.url}`,
      );

      // If redirected to homepage, index, or root directory, this card doesn't exist
      if (
        response.url.includes("/en/index.php") ||
        response.url.endsWith("/en/") ||
        response.url.endsWith("/en") ||
        !response.url.includes("detail.php")
      ) {
        console.log(
          `Card ${cardNumber} appears to not exist (redirected to homepage)`,
        );
        return null;
      }
    }

    const html = await response.text();
    return parseCardHTML(html);
  } catch (error) {
    console.error(`Error scraping card ${cardNumber}:`, error);
    return null;
  }
}

/**
 * Parses HTML content to extract card data
 */
function isValidCardPage(html: string): boolean {
  // Check if this is a valid card page vs the default page with just logo
  const hasCardNumber = html.includes('class="cardNo"');
  const hasCardName = html.includes('class="cardName"');
  const hasDataBoxes = html.includes('class="dataBox');

  // Check for homepage indicators
  const isHomepage =
    html.includes("The GANDAM CARD GAME launches on Friday") ||
    html.includes("LEARN TO PLAY") ||
    html.includes("Start playing the GUNDAM CARD GAME") ||
    html.includes("WHAT'S NEW");

  // Check for logo-only page (another indicator of invalid card)
  const isLogoOnly =
    html.includes("/en/images/common/logo.png") && !hasCardNumber;

  // Must have card elements and not be homepage/logo-only
  const isValid =
    hasCardNumber && hasCardName && hasDataBoxes && !isHomepage && !isLogoOnly;

  if (!isValid) {
    console.log("Invalid card page detected:", {
      hasCardNumber,
      hasCardName,
      hasDataBoxes,
      isHomepage,
      isLogoOnly,
    });
  }

  return isValid;
}

function parseCardHTML(html: string): ScrapedCardData | null {
  try {
    // Check if this is a valid card page first
    if (!isValidCardPage(html)) {
      return null;
    }

    // Extract card number
    const cardNumberMatch = html.match(
      /<div class="cardNo">\s*([^<]+)\s*<\/div>/,
    );
    const cardNumber = cardNumberMatch?.[1]?.trim() || "";

    // Extract rarity
    const rarityMatch = html.match(/<div class="rarity">\s*([^<]+)\s*<\/div>/);
    const rarity = rarityMatch?.[1]?.trim() || "";

    // Extract block icon
    const blockIconMatch = html.match(/<div class="blockIcon">([^<]+)<\/div>/);
    const blockIcon = blockIconMatch?.[1]?.trim() || "";

    // Extract card name
    const cardNameMatch = html.match(/<h1 class="cardName">([^<]+)<\/h1>/);
    const cardName = cardNameMatch?.[1]?.trim() || "";

    // Extract image URL from cardImage div
    const cardImageMatch = html.match(
      /<div class="cardImage">\s*<img src=\s*"([^"]+)"[^>]*>/,
    );
    const imageUrl = cardImageMatch?.[1]?.trim() || "";

    // Extract all data fields using a more comprehensive approach
    const dataFields: Record<string, string> = {};

    // Match all data boxes
    const dataBoxMatches = html.matchAll(
      /<dl class="dataBox[^"]*">\s*<dt class="dataTit">([^<]+)<\/dt>\s*<dd class="dataTxt[^"]*">([^<]+)<\/dd>\s*<\/dl>/g,
    );

    for (const match of dataBoxMatches) {
      const key = match[1].trim();
      const value = match[2].trim();
      dataFields[key] = value;
    }

<<<<<<< HEAD
    // Extract effect text (overview section) - Improved to capture more text content
    let effectText = "";

    // Try to extract from the overview section
    const overviewRegex =
      /<div class="cardDataRow overview">\s*<div class="dataTxt isRegular">([\s\S]*?)<\/div>\s*<\/div>/;
    const overviewMatch = html.match(overviewRegex);

    if (overviewMatch && overviewMatch[1]) {
      // Remove HTML tags and normalize spacing
      effectText = overviewMatch[1]
        .replace(/<br\s*\/?>/gi, "\n") // Convert <br> to newlines
        .replace(/<[^>]*>/g, "") // Remove remaining HTML tags
        .replace(/&nbsp;/g, " ") // Replace &nbsp; with spaces
        .trim();
    }
=======
    // Extract effect text (overview section) - capture everything including pilot info
    const effectMatch = html.match(
      /<div class="cardDataRow overview">\s*<div class="dataTxt isRegular">\s*(.*?)\s*<\/div>/s,
    );
    const effectText = effectMatch?.[1]?.trim().replace(/<br>/g, "\n") || "";
>>>>>>> 65507a9f

    return {
      cardNumber,
      rarity,
      blockIcon,
      cardName,
      level: dataFields["Lv."] || "",
      cost: dataFields["COST"] || "",
      color: dataFields["COLOR"] || "",
      type: dataFields["TYPE"] || "",
      effectText,
      zone: dataFields["Zone"] || "",
      trait: dataFields["Trait"] || "",
      link: dataFields["Link"] || "",
      ap: dataFields["AP"] || "",
      hp: dataFields["HP"] || "",
      sourceTitle: dataFields["Source Title"] || "",
      productInfo: dataFields["Where to get it"] || "",
      imageUrl,
    };
  } catch (error) {
    console.error("Error parsing HTML:", error);
    return null;
  }
}

/**
 * Converts scraped data to GundamitoCard
 */
export function convertToGundamitoCard(
  data: ScrapedCardData,
): GundamitoCard | null {
  try {
    // Parse basic info
    const cardType = convertCardType(data.type);
    const color = convertColor(data.color);
    const rarity = convertRarity(data.rarity);
    const set = extractCardSet(data.cardNumber);
    const number = extractCardNumber(data.cardNumber);

    const baseCard = {
      id: generateCardId(data.cardNumber, data.cardName),
      implemented: false,
      missingTestCase: true,
      cost: Number.parseInt(data.cost, 10) || 0,
      level: Number.parseInt(data.level, 10) || 1,
      number,
      name: data.cardName,
      color,
      set,
      rarity,
      imageUrl: data.imageUrl,
    };

    // Handle different card types
    switch (cardType) {
      case "unit": {
        const zones = parseZones(data.zone);
        const traits = parseTraits(data.trait);
        const linkRequirement = parseLinkRequirement(data.link);

        return {
          ...baseCard,
          type: "unit",
          zones,
          traits,
          linkRequirement,
          ap: Number.parseInt(data.ap, 10) || 0,
          hp: Number.parseInt(data.hp, 10) || 1,
          abilities: parseAbilitiesFromText(data.effectText),
          text: data.effectText,
        } as GundamitoUnitCard;
      }

      case "pilot": {
        const traits = parseTraits(data.trait);
        const apModifier = data.ap.startsWith("+")
          ? Number.parseInt(data.ap.replace("+", ""), 10) || 0
          : Number.parseInt(data.ap, 10) || 0;
        const hpModifier = data.hp.startsWith("+")
          ? Number.parseInt(data.hp.replace("+", ""), 10) || 0
          : Number.parseInt(data.hp, 10) || 0;

        return {
          ...baseCard,
          type: "pilot",
          traits,
          apModifier,
          hpModifier,
          abilities: parseAbilitiesFromText(data.effectText),
          text: data.effectText,
        } as GundamitoPilotCard;
      }

      case "command": {
        // Check if this command has pilot properties
        const pilotInfo = parsePilotInfo(data.effectText);
        const traits = parseTraits(data.trait);

        if (pilotInfo) {
          const apModifier = data.ap.startsWith("+")
            ? Number.parseInt(data.ap.replace("+", ""), 10) || 0
            : Number.parseInt(data.ap, 10) || 0;
          const hpModifier = data.hp.startsWith("+")
            ? Number.parseInt(data.hp.replace("+", ""), 10) || 0
            : Number.parseInt(data.hp, 10) || 0;

          return {
            ...baseCard,
            type: "command",
            subType: "pilot",
            pilotName: pilotInfo,
            traits,
            apModifier,
            hpModifier,
            abilities: parseAbilitiesFromText(data.effectText),
            text: data.effectText,
          } as GundamitoCommandCard;
        }

        return {
          ...baseCard,
          type: "command",
          abilities: parseAbilitiesFromText(data.effectText),
          text: data.effectText,
        } as GundamitoCommandCard;
      }

      case "base": {
        const zones = parseZones(data.zone);
        const traits = parseTraits(data.trait);

        return {
          ...baseCard,
          type: "base",
          zones,
          traits,
          abilities: parseAbilitiesFromText(data.effectText),
          text: data.effectText,
          ap: Number.parseInt(data.ap, 10) || 0,
          hp: Number.parseInt(data.hp, 10) || 1,
        } as GundamitoBaseCard;
      }

      case "resource": {
        return {
          id: baseCard.id,
          implemented: baseCard.implemented,
          missingTestCase: baseCard.missingTestCase,
          name: baseCard.name,
          number: baseCard.number,
          set: baseCard.set,
          rarity: baseCard.rarity,
          type: "resource",
        } as GundamitoResourceCard;
      }

      default: {
        console.warn(`Unknown card type: ${data.type}`);
        return null;
      }
    }
  } catch (error) {
    console.error("Error converting to GundamitoCard:", error);
    return null;
  }
}

/**
 * Helper functions for data conversion
 */
function convertCardType(type: string): GundamitoCardType {
  const normalizedType = type.toLowerCase();
  switch (normalizedType) {
    case "unit":
      return "unit";
    case "pilot":
      return "pilot";
    case "command":
      return "command";
    case "base":
      return "base";
    case "resource":
      return "resource";
    default:
      console.warn(`Unknown card type: ${type}, defaulting to unit`);
      return "unit";
  }
}

function convertColor(color: string): CardColor {
  const normalizedColor = color.toLowerCase();
  switch (normalizedColor) {
    case "blue":
      return "blue";
    case "white":
      return "white";
    case "green":
      return "green";
    case "red":
      return "red";
    default:
      console.warn(`Unknown color: ${color}, defaulting to blue`);
      return "blue";
  }
}

function convertRarity(rarity: string): CardRarity {
  const normalizedRarity = rarity.toLowerCase();
  switch (normalizedRarity) {
    case "c":
    case "common":
      return "common";
    case "u":
    case "uncommon":
      return "uncommon";
    case "r":
    case "rare":
      return "rare";
    case "sr":
    case "super_rare":
      return "super_rare";
    case "lr":
    case "legendary":
      return "legendary";
    default:
      console.warn(`Unknown rarity: ${rarity}, defaulting to common`);
      return "common";
  }
}

function extractCardSet(cardNumber: string): GundamitoCardSet {
  const setMatch = cardNumber.match(/^([A-Z0-9]+)-/);
  const setCode = setMatch?.[1] || "";

  switch (setCode) {
    case "ST01":
      return "ST01";
    case "ST02":
      return "ST02";
    case "ST03":
      return "ST03";
    case "ST04":
      return "ST04";
    case "ST05":
      return "ST05";
    case "ST06":
      return "ST06";
    case "GD01":
      return "GD01";
    case "GD02":
      return "GD02";
    case "EXBP":
      return "EXBP";
    default:
      console.warn(`Unknown set: ${setCode}, defaulting to ST01`);
      return "ST01";
  }
}

function extractCardNumber(cardId: string): number {
  const numberMatch = cardId.match(/-(\d+)$/);
  return Number.parseInt(numberMatch?.[1] || "1", 10);
}

function generateCardId(cardNumber: string, cardName: string): string {
  // Extract set and number from cardNumber (e.g., "ST01-006" -> "ST01" and "006")
  const match = cardNumber.match(/^([A-Z0-9]+)-(\d+)$/);
  if (!match) {
    console.warn(`Invalid card number format: ${cardNumber}`);
    return cardNumber; // fallback to original
  }

  const [, set, number] = match;
  return `${set}-${number.padStart(3, "0")}`;
}

function parseAbilitiesFromText(effectText: string): any[] {
  if (!effectText || effectText.trim() === "") {
    return [];
  }

  try {
    // Clean the HTML entities from the effect text
    const cleanText = effectText
      .replace(/&lt;/g, "<")
      .replace(/&gt;/g, ">")
      .replace(/&amp;/g, "&")
      .replace(/<br>/g, " ")
      .replace(/<\/br>/g, " ")
      .trim();

    console.log(`Parsing abilities from text: "${cleanText}"`);

    const result = parseGundamText(cleanText, { debug: false });

    if (result.abilities && result.abilities.length > 0) {
      console.log(`Generated ${result.abilities.length} abilities`);
      if (result.warnings.length > 0) {
        console.log(`Warnings: ${result.warnings.join(", ")}`);
      }
      if (result.errors.length > 0) {
        console.log(`Errors: ${result.errors.join(", ")}`);
      }
      return result.abilities;
    }

    return [];
  } catch (error) {
    console.warn(`Error parsing abilities from text "${effectText}":`, error);
    return [];
  }
}

function parseZones(zoneText: string): CardZones[] {
  if (!zoneText) return [];

  const zones: CardZones[] = [];
  const normalizedZones = zoneText.toLowerCase();

  if (normalizedZones.includes("space")) {
    zones.push("space");
  }
  if (normalizedZones.includes("earth")) {
    zones.push("earth");
  }

  return zones;
}

function parseTraits(traitText: string): Traits[] {
  if (!traitText || traitText.trim() === "" || traitText.trim() === "-") {
    return [];
  }

  // Remove parentheses and split by common delimiters
  const cleanTraitText = traitText.replace(/[()]/g, "").toLowerCase();
  const traitParts = cleanTraitText
    .split(/[,\s]+/)
    .filter((part) => part.length > 0 && part !== "-");

  const traits: Traits[] = [];
  const unknownTraits: string[] = [];

  // Map common trait patterns
  const traitMappings: Record<string, Traits> = {
    academy: "academy",
    earth: "earth federation",
    federation: "earth federation",
    zeon: "zeon",
    oz: "oz",
    newtype: "newtype",
    civilian: "civilian",
    stronghold: "stronghold",
    warship: "warship",
  };

  for (const part of traitParts) {
    let matched = false;

    for (const [key, trait] of Object.entries(traitMappings)) {
      if (part.includes(key)) {
        if (!traits.includes(trait)) {
          traits.push(trait);
        }
        matched = true;
        break; // Found a match, no need to check other mappings
      }
    }

    // Track unknown traits for logging (exclude empty/null indicators)
    if (!matched && part.trim().length > 0 && part !== "-") {
      unknownTraits.push(part);
    }
  }

  // Log unknown traits to help with discovery
  if (unknownTraits.length > 0) {
    console.warn(
      `🔍 Unknown traits found in "${traitText}": [${unknownTraits.join(", ")}]`,
    );
    console.warn(
      "   Consider adding these to the Traits type and traitMappings",
    );
  }

  return traits;
}

function parseLinkRequirement(linkText: string): string[] {
  if (!linkText) return [];

  // Remove brackets and split by commas
  const cleanLinkText = linkText.replace(/[[\]]/g, "");
  return cleanLinkText
    .split(",")
    .map((link) => link.trim().toLowerCase())
    .filter((link) => link.length > 0);
}

function parsePilotInfo(effectText: string): string | null {
  // Look for 【Pilot】[Name] pattern in the effect text
  const pilotMatch = effectText.match(/【Pilot】\[([^\]]+)\]/);
  return pilotMatch ? pilotMatch[1].trim() : null;
}

/**
 * Main function to scrape and convert a card
 */
export async function scrapeAndCreateGundamitoCard(
  cardNumber: string,
): Promise<GundamitoCard | null> {
  console.log(`Scraping card: ${cardNumber}`);

  const scrapedData = await scrapeCardData(cardNumber);
  if (!scrapedData) {
    console.error(`Failed to scrape data for card: ${cardNumber}`);
    return null;
  }

  console.log("Scraped data:", scrapedData);

  const gundamitoCard = convertToGundamitoCard(scrapedData);
  if (!gundamitoCard) {
    console.error(
      `Failed to convert scraped data to GundamitoCard for: ${cardNumber}`,
    );
    return null;
  }

  console.log(
    "Generated GundamitoCard:",
    JSON.stringify(gundamitoCard, null, 2),
  );

  return gundamitoCard;
}

/**
 * Scrapes all cards in a set by trying sequential numbers until failure
 */
export async function scrapeAllCardsInSet(
  setCode: string,
): Promise<GundamitoCard[]> {
  console.log(`🔍 Scraping all cards in set: ${setCode}`);
  console.log("=".repeat(50));

  const cards: GundamitoCard[] = [];
  const discoveredTraits = new Set<string>();
  let currentNumber = 1;
  let consecutiveFailures = 0;
  const maxConsecutiveFailures = 3; // Stop after 3 consecutive failures

  while (consecutiveFailures < maxConsecutiveFailures) {
    const cardNumber = `${setCode}-${currentNumber.toString().padStart(3, "0")}`;
    console.log(`\n🔍 Attempting to scrape: ${cardNumber}`);

    try {
      const card = await scrapeAndCreateGundamitoCard(cardNumber);
      if (card) {
        cards.push(card);
        consecutiveFailures = 0; // Reset failure counter
        console.log(`✅ Successfully scraped: ${cardNumber} - ${card.name}`);

        // Collect traits for discovery report
        if ("traits" in card && Array.isArray(card.traits)) {
          card.traits.forEach((trait) => discoveredTraits.add(trait));
        }
      } else {
        consecutiveFailures++;
        console.log(
          `❌ Failed to scrape: ${cardNumber} (${consecutiveFailures}/${maxConsecutiveFailures})`,
        );
      }
    } catch (error) {
      consecutiveFailures++;
      console.log(
        `❌ Error scraping ${cardNumber}: ${error} (${consecutiveFailures}/${maxConsecutiveFailures})`,
      );
    }

    currentNumber++;

    // Add a small delay to avoid overwhelming the server
    await new Promise((resolve) => setTimeout(resolve, 1000));
  }

  console.log(`\n📊 Scraping complete for set ${setCode}`);
  console.log(`✅ Successfully scraped ${cards.length} cards`);
  console.log(
    `📋 Cards found: ${cards.map((c) => `${c.name} (${c.type})`).join(", ")}`,
  );

  if (discoveredTraits.size > 0) {
    console.log(
      `\n🔍 Traits discovered in ${setCode}: [${Array.from(discoveredTraits).sort().join(", ")}]`,
    );
  }

  return cards;
}

/**
 * Creates the file path for a card based on its properties
 */
function createCardFilePath(card: GundamitoCard): string {
  const basePath = join(
    dirname(import.meta.url.replace("file://", "")),
    "../cards/definitions",
  );

  // Determine the card type folder name
  let cardTypeFolder: string;
  switch (card.type) {
    case "unit":
      cardTypeFolder = "units";
      break;
    case "pilot":
      cardTypeFolder = "pilots";
      break;
    case "command":
      cardTypeFolder = "commands";
      break;
    case "base":
      cardTypeFolder = "bases";
      break;
    case "resource":
      cardTypeFolder = "resources";
      break;
    default:
      cardTypeFolder = "unknown";
  }

  // Create the filename with three-digit number and kebab-case name
  const numberMatch = card.id.match(/^[A-Z0-9]+-(\d+)$/);
  const cardNumber = numberMatch?.[1] || "1";
  const threeDigitNumber = cardNumber.padStart(3, "0");
  const kebabCaseName = card.name
    .toLowerCase()
    .replace(/[^a-z0-9\s]/g, "")
    .replace(/\s+/g, "-")
    .replace(/-+/g, "-")
    .replace(/^-|-$/g, "");

  const filename = `${threeDigitNumber}-${kebabCaseName}.ts`;

  return join(basePath, card.set, cardTypeFolder, filename);
}

function toCamelCase(str: string): string {
  return str
    .toLowerCase()
    .replace(/[^a-z0-9\s]/g, "")
    .replace(/\s+(.)/g, (_, char) => char.toUpperCase())
    .replace(/^\w/, (char) => char.toLowerCase());
}

/**
 * Generates TypeScript code for a card
 */
function generateCardTypeScript(card: GundamitoCard): string {
  const cardTypeName = `${card.type.charAt(0).toUpperCase()}${card.type.slice(1)}Card`;
  const interfaceName = `Gundamito${cardTypeName}`;

  // Generate camelCase variable name from card name only (no number prefix)
  const variableName = toCamelCase(card.name);

  // Extract abilities if they exist
  const hasAbilities =
    "abilities" in card &&
    Array.isArray(card.abilities) &&
    card.abilities.length > 0;

  let abilitiesSection = "";
  const cardObjectWithoutAbilities = { ...card };

  if (hasAbilities) {
    // Create abilities constant
    const abilitiesString = JSON.stringify(card.abilities, null, 2)
      .replace(/"([^"]+)":/g, "$1:") // Remove quotes from object keys
      .replace(/"/g, '"'); // Keep quotes for string values

    abilitiesSection = `const abilities: ${interfaceName}["abilities"] = ${abilitiesString};

`;

    // Remove abilities from card object and add reference
    delete cardObjectWithoutAbilities.abilities;
  }

  // Convert card object to clean TypeScript syntax
  let cardObjectString = JSON.stringify(
    cardObjectWithoutAbilities,
    null,
    2,
  ).replace(/"([^"]+)":/g, "$1:"); // Remove quotes from object keys

  // Add abilities reference if needed
  if (hasAbilities) {
    // Insert abilities reference before the closing brace, ensuring proper comma
    cardObjectString = cardObjectString.replace(
      /(\n)(\s*)}$/,
      ",$1$2abilities: abilities$1$2}",
    );
  }

  return `import type { ${interfaceName} } from "../../cardTypes";

${abilitiesSection}export const ${variableName}: ${interfaceName} = ${cardObjectString};
`;
}

/**
 * Saves a card to the appropriate file structure
 */
export async function saveCardToFile(card: GundamitoCard): Promise<void> {
  try {
    const filePath = createCardFilePath(card);
    const directoryPath = dirname(filePath);

    // Ensure directory exists
    await mkdir(directoryPath, { recursive: true });

    // Generate TypeScript content
    const content = generateCardTypeScript(card);

    // Write file
    await writeFile(filePath, content, "utf-8");

    console.log(`💾 Saved card to: ${filePath}`);
  } catch (error) {
    console.error(`❌ Error saving card ${card.id}:`, error);
    throw error;
  }
}

/**
 * Scrapes all cards in a set and saves them to files
 */
export async function scrapeAndSaveAllCardsInSet(
  setCode: string,
  saveToFiles = true,
): Promise<GundamitoCard[]> {
  console.log(`🔍 Scraping and saving all cards in set: ${setCode}`);
  console.log("=".repeat(50));

  const cards = await scrapeAllCardsInSet(setCode);

  if (saveToFiles && cards.length > 0) {
    console.log(`\n💾 Saving ${cards.length} cards to files...`);

    for (const card of cards) {
      try {
        await saveCardToFile(card);
      } catch (error) {
        console.error(`❌ Failed to save card ${card.id}:`, error);
      }
    }

    console.log(
      `✅ Successfully saved ${cards.length} cards to definition files!`,
    );
  }

  return cards;
}

/**
 * Utility function to analyze trait usage across scraped cards
 * Helps identify patterns and missing trait mappings
 */
export function analyzeTraitUsage(cards: GundamitoCard[]): void {
  const traitCount = new Map<string, number>();
  const cardsByTrait = new Map<string, string[]>();

  cards.forEach((card) => {
    if ("traits" in card && Array.isArray(card.traits)) {
      card.traits.forEach((trait) => {
        traitCount.set(trait, (traitCount.get(trait) || 0) + 1);

        if (!cardsByTrait.has(trait)) {
          cardsByTrait.set(trait, []);
        }
        cardsByTrait.get(trait)!.push(`${card.id} (${card.name})`);
      });
    }
  });

  if (traitCount.size > 0) {
    console.log("\n📊 Trait Usage Analysis");
    console.log("=".repeat(40));

    Array.from(traitCount.entries())
      .sort(([, a], [, b]) => b - a)
      .forEach(([trait, count]) => {
        console.log(`• ${trait}: ${count} card${count > 1 ? "s" : ""}`);
        if (count <= 3) {
          // Show examples for rare traits
          console.log(
            `  Examples: ${cardsByTrait.get(trait)!.slice(0, 3).join(", ")}`,
          );
        }
      });
  }
}

// Example usage
if (import.meta.main) {
  const cardNumber = process.argv[2] || "ST01-006";
  scrapeAndCreateGundamitoCard(cardNumber);
}<|MERGE_RESOLUTION|>--- conflicted
+++ resolved
@@ -18,7 +18,7 @@
 } from "../cards/definitions/cardTypes";
 import { parseGundamText } from "../text-parser";
 
-export interface ScrapedCardData {
+interface ScrapedCardData {
   cardNumber: string;
   rarity: string;
   blockIcon: string;
@@ -41,7 +41,7 @@
 /**
  * Scrapes card data from the Gundam Card Game website
  */
-export async function scrapeCardData(
+async function scrapeCardData(
   cardNumber: string,
 ): Promise<ScrapedCardData | null> {
   const url = `https://www.gundam-gcg.com/en/cards/detail.php?detailSearch=${cardNumber}`;
@@ -162,30 +162,11 @@
       dataFields[key] = value;
     }
 
-<<<<<<< HEAD
-    // Extract effect text (overview section) - Improved to capture more text content
-    let effectText = "";
-
-    // Try to extract from the overview section
-    const overviewRegex =
-      /<div class="cardDataRow overview">\s*<div class="dataTxt isRegular">([\s\S]*?)<\/div>\s*<\/div>/;
-    const overviewMatch = html.match(overviewRegex);
-
-    if (overviewMatch && overviewMatch[1]) {
-      // Remove HTML tags and normalize spacing
-      effectText = overviewMatch[1]
-        .replace(/<br\s*\/?>/gi, "\n") // Convert <br> to newlines
-        .replace(/<[^>]*>/g, "") // Remove remaining HTML tags
-        .replace(/&nbsp;/g, " ") // Replace &nbsp; with spaces
-        .trim();
-    }
-=======
     // Extract effect text (overview section) - capture everything including pilot info
     const effectMatch = html.match(
       /<div class="cardDataRow overview">\s*<div class="dataTxt isRegular">\s*(.*?)\s*<\/div>/s,
     );
     const effectText = effectMatch?.[1]?.trim().replace(/<br>/g, "\n") || "";
->>>>>>> 65507a9f
 
     return {
       cardNumber,
@@ -215,9 +196,7 @@
 /**
  * Converts scraped data to GundamitoCard
  */
-export function convertToGundamitoCard(
-  data: ScrapedCardData,
-): GundamitoCard | null {
+function convertToGundamitoCard(data: ScrapedCardData): GundamitoCard | null {
   try {
     // Parse basic info
     const cardType = convertCardType(data.type);
