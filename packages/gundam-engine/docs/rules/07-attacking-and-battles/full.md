--- conflicted
+++ resolved
@@ -36,11 +36,7 @@
 
 ## 7-5. Action Step
 
-<<<<<<< HEAD
 7-5-1. Taking turns starting with the standby player, players may activate 【Action】 Command cards and 【Activate･Action】 effects. (See [8. Action Steps](../08-action-steps/full.md))
-=======
-7-5-1. Taking turns starting with the standby player, players may activate 【Action】 Command cards and 【Activate・Action】 effects. (See 8. Action Steps)
->>>>>>> origin/main
 
 7-5-2. If both players have declared they are passing, end the action step and continue to damage step.
 
@@ -64,11 +60,7 @@
 
 7-6-2-3-1. Use counters to track damage received. If the Base's HP becomes zero, it is destroyed and placed into the trash.
 
-<<<<<<< HEAD
 7-6-2-3-2. If the attacking Unit has <First Strike>, it deals battle damage to the enemy Base before normal battle damage is managed. (See [11-1-5. <First Strike>](../11-keyword-effects-and-keywords/keyword-effects.md#first-strike))
-=======
-7-6-2-3-2. If the attacking Unit has <First Strike>, it deals battle damage to the enemy Base before normal battle damage is managed. (See 11-1-5. <First Strike>)
->>>>>>> origin/main
 
 7-6-2-4. If there is a Shield but no Base in the enemy shield area, the attacking Unit deals damage equal to its AP to the top Shield in the shield section of the shield area.
 
@@ -84,11 +76,7 @@
 
 7-6-3-2-1. Use counters to track damage received. If a Unit's HP becomes zero, it is destroyed and placed into the trash.
 
-<<<<<<< HEAD
 7-6-3-2-2. If the attacking Unit has <First Strike>, it deals battle damage to the enemy Unit before normal battle damage is managed. (See [11-1-5. <First Strike>](../11-keyword-effects-and-keywords/keyword-effects.md#first-strike))
-=======
-7-6-3-2-2. If the attacking Unit has <First Strike>, it deals battle damage to the enemy Unit before normal battle damage is managed. (See 11-1-5. <First Strike>)
->>>>>>> origin/main
 
 7-6-3-2-3. If both battling Units are destroyed, their destruction is treated as happening simultaneously.
 
@@ -98,8 +86,4 @@
 
 7-7-1. All effects worded "during this battle" lose effect.
 
-<<<<<<< HEAD
-7-7-2. When you have resolved all effects activated during this step, the battle ends, and you return to the main phase. (See [6-5. Main Phase](../06-game-progression/full.md#6-5-main-phase))
-=======
-7-7-2. When you have resolved all effects activated during this step, the battle ends, and you return to the main phase. (See 6-5. Main Phase)
->>>>>>> origin/main+7-7-2. When you have resolved all effects activated during this step, the battle ends, and you return to the main phase. (See [6-5. Main Phase](../06-game-progression/full.md#6-5-main-phase))