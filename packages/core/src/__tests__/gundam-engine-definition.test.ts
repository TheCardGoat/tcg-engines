import { describe, expect, it } from "bun:test";
import { createTestEngine } from "../testing/test-engine-builder";
import { createTestPlayers } from "../testing/test-player-builder";
import { createMockGundamGame } from "./createMockGundamGame";

/**
 * Gundam Card Game - Beginning of Game Test
 *
 * This test validates the core engine's handling of Gundam's game initialization.
 * According to Gundam rules (section 5):
 * - Each player has 50-card deck and 10-card resource deck
 * - Starting setup: Draw 5 cards (with optional mulligan)
 * - Place 6 shields face-down
 * - Place EX Base token
 * - Player Two gets EX Resource token
 *
 * Goal: Test how core engine handles game-specific initialization across different TCGs
 */
describe("Gundam Game - Beginning of Game Procedure", () => {
  it("should initialize game with proper setup phase", () => {
    // Create game definition
    const gameDefinition = createMockGundamGame();

    // Create 2 players
    const players = createTestPlayers(2, ["Player1", "Player2"]);

    // Initialize engine with deterministic seed
    const engine = createTestEngine(gameDefinition, players, {
      seed: "gundam-test-001",
    });

    // Verify initial state from setup function
    const state = engine.getState();
    expect(state.phase).toBe("setup");
    expect(state.turn).toBe(1);
    expect(state.currentPlayer).toBe(players[0]?.id);
    expect(state.activeResources[players[0]?.id || "p1"]).toBe(0);
    expect(state.activeResources[players[1]?.id || "p2"]).toBe(0);
    expect(state.hasPlayedResourceThisTurn[players[0]?.id || "p1"]).toBe(false);
    expect(state.hasPlayedResourceThisTurn[players[1]?.id || "p2"]).toBe(false);
  });

  it("should have proper zone configuration for Gundam", () => {
    const gameDefinition = createMockGundamGame();

    // Verify zone configurations directly from game definition
    const zones = gameDefinition.zones;
    expect(zones).toBeDefined();

    // Verify all Gundam-specific zones exist
    expect(zones?.deck).toBeDefined();
    expect(zones?.resourceDeck).toBeDefined();
    expect(zones?.hand).toBeDefined();
    expect(zones?.battleArea).toBeDefined();
    expect(zones?.shieldSection).toBeDefined();
    expect(zones?.baseSection).toBeDefined();
    expect(zones?.resourceArea).toBeDefined();
    expect(zones?.trash).toBeDefined();
    expect(zones?.removal).toBeDefined();

    // Verify zone configurations
    expect(zones?.deck?.maxSize).toBe(50);
    expect(zones?.resourceDeck?.maxSize).toBe(10);
    expect(zones?.hand?.maxSize).toBe(10);
    expect(zones?.battleArea?.maxSize).toBe(6);
    expect(zones?.shieldSection?.maxSize).toBe(6);
    expect(zones?.baseSection?.maxSize).toBe(1);
    expect(zones?.resourceArea?.maxSize).toBe(15);

    // Verify visibility settings
    expect(zones?.deck?.visibility).toBe("private");
    expect(zones?.resourceDeck?.visibility).toBe("private");
    expect(zones?.hand?.visibility).toBe("private");
    expect(zones?.battleArea?.visibility).toBe("public");
    expect(zones?.shieldSection?.visibility).toBe("secret");
    expect(zones?.baseSection?.visibility).toBe("public");
  });

  it("should have all required game moves defined", () => {
    const gameDefinition = createMockGundamGame();

    // Verify all Gundam moves exist
    expect(gameDefinition.moves.draw).toBeDefined();
    expect(gameDefinition.moves.deployUnit).toBeDefined();
    expect(gameDefinition.moves.deployBase).toBeDefined();
    expect(gameDefinition.moves.playResource).toBeDefined();
    expect(gameDefinition.moves.attack).toBeDefined();
    expect(gameDefinition.moves.pass).toBeDefined();
    expect(gameDefinition.moves.concede).toBeDefined();
  });

  it("should have correct phase flow structure", () => {
    const gameDefinition = createMockGundamGame();

    // Verify flow structure
    expect(gameDefinition.flow).toBeDefined();
    expect(gameDefinition.flow?.turn).toBeDefined();
    expect(gameDefinition.flow?.turn.initialPhase).toBe("start");

    const phases = gameDefinition.flow?.turn.phases;
    expect(phases).toBeDefined();

    // Verify all phases exist in correct order
    expect(phases?.start?.order).toBe(0);
    expect(phases?.draw?.order).toBe(1);
    expect(phases?.resource?.order).toBe(2);
    expect(phases?.main?.order).toBe(3);
    expect(phases?.end?.order).toBe(4);

    // Verify phase progression
    expect(phases?.start?.next).toBe("draw");
    expect(phases?.draw?.next).toBe("resource");
    expect(phases?.resource?.next).toBe("main");
    expect(phases?.main?.next).toBe("end");
    expect(phases?.end?.next).toBe("start");

    // Verify auto-advance for specific phases
    expect(phases?.start?.endIf).toBeDefined();
    expect(phases?.draw?.endIf).toBeDefined();
    expect(phases?.end?.endIf).toBeDefined();
  });

  it("should handle game start sequence", () => {
    const gameDefinition = createMockGundamGame();
    const players = createTestPlayers(2);
    const engine = createTestEngine(gameDefinition, players);

    // Get initial state
    const initialState = engine.getState();
    expect(initialState.phase).toBe("setup");

    // Engine should be ready to progress to start phase
    // (In full implementation, this would involve:
    //  1. Shuffling both decks
    //  2. Drawing 5 cards to each player's hand
    //  3. Optional mulligan decision
    //  4. Placing 6 shields face-down in shieldSection
    //  5. Placing EX Base token in baseSection
    //  6. Giving Player 2 an EX Resource token
    //  7. Transitioning to "start" phase)
  });

  it("should support deterministic gameplay with seed", () => {
    const gameDefinition = createMockGundamGame();
    const players = createTestPlayers(2);

    // Create two engines with same seed
    const engine1 = createTestEngine(gameDefinition, players, {
      seed: "deterministic-test",
    });
    const engine2 = createTestEngine(gameDefinition, players, {
      seed: "deterministic-test",
    });

    // Both should have identical initial states
    const state1 = engine1.getState();
    const state2 = engine2.getState();

    expect(state1).toEqual(state2);
  });
<<<<<<< HEAD
=======
});

/**
 * Gundam Card Game - Setup Moves Test
 *
 * This test suite validates the beginning-of-game procedure as a series
 * of testable moves that demonstrate how the core engine handles complex
 * game initialization across different TCGs.
 */
describe("Gundam Game - Setup Moves", () => {
  it("should initialize decks for a player", () => {
    const gameDefinition = createMockGundamGame();
    const players = createTestPlayers(2, ["Player1", "Player2"]);
    const engine = createTestEngine(gameDefinition, players, {
      seed: "setup-test-001",
    });

    const playerId = players[0]?.id;
    if (!playerId) throw new Error("Player ID not found");

    // Execute initializeDecks for Player 1
    engine.executeMove("initializeDecks", {
      playerId,
      params: { playerId },
    });

    const state = engine.getState();

    // Verify setup step progressed
    expect(state.setupStep).toBe("shields");

    // Verify deck sizes (50 main + 10 resource)
    // Note: We can't directly inspect zones without engine API,
    // but the move should execute without errors
  });

  it("should place shields from deck to shieldSection", () => {
    const gameDefinition = createMockGundamGame();
    const players = createTestPlayers(2);
    const engine = createTestEngine(gameDefinition, players, {
      seed: "setup-test-002",
    });

    const playerId = players[0]?.id;
    if (!playerId) throw new Error("Player ID not found");

    // Initialize decks first
    engine.executeMove("initializeDecks", {
      playerId,
      params: { playerId },
    });

    // Place shields
    engine.executeMove("placeShields", {
      playerId,
      params: { playerId },
    });

    const state = engine.getState();

    // Verify setup step progressed to tokens
    expect(state.setupStep).toBe("tokens");
  });

  it("should create EX Base token for all players", () => {
    const gameDefinition = createMockGundamGame();
    const players = createTestPlayers(2);
    const engine = createTestEngine(gameDefinition, players, {
      seed: "setup-test-003",
    });

    const playerId = players[0]?.id;
    if (!playerId) throw new Error("Player ID not found");

    // Initialize, place shields, then create tokens
    engine.executeMove("initializeDecks", {
      playerId,
      params: { playerId },
    });
    engine.executeMove("placeShields", {
      playerId,
      params: { playerId },
    });
    engine.executeMove("createTokens", {
      playerId,
      params: { playerId },
    });

    const state = engine.getState();

    // Verify setup step progressed to draw
    expect(state.setupStep).toBe("draw");
  });

  it("should create EX Resource token only for Player 2", () => {
    const gameDefinition = createMockGundamGame();
    const players = createTestPlayers(2, ["Player1", "Player2"]);
    const engine = createTestEngine(gameDefinition, players, {
      seed: "setup-test-004",
    });

    // Setup for Player 1 (should NOT get EX Resource)
    const player1Id = players[0]?.id;
    const player2Id = players[1]?.id;
    if (!(player1Id && player2Id)) throw new Error("Player IDs not found");

    engine.executeMove("initializeDecks", {
      playerId: player1Id,
      params: { playerId: String(player1Id) },
    });
    engine.executeMove("placeShields", {
      playerId: player1Id,
      params: { playerId: String(player1Id) },
    });
    engine.executeMove("createTokens", {
      playerId: player1Id,
      params: { playerId: String(player1Id), playerIndex: 0 },
    });

    // Setup for Player 2 (should get EX Resource)
    engine.executeMove("initializeDecks", {
      playerId: player2Id,
      params: { playerId: String(player2Id) },
    });
    engine.executeMove("placeShields", {
      playerId: player2Id,
      params: { playerId: String(player2Id) },
    });
    engine.executeMove("createTokens", {
      playerId: player2Id,
      params: { playerId: String(player2Id), playerIndex: 1 },
    });

    const state = engine.getState();

    // Both players should be at draw step
    expect(state.setupStep).toBe("draw");
  });

  it("should draw 5 cards to initial hand", () => {
    const gameDefinition = createMockGundamGame();
    const players = createTestPlayers(2);
    const engine = createTestEngine(gameDefinition, players, {
      seed: "setup-test-005",
    });

    const playerId = players[0]?.id;
    if (!playerId) throw new Error("Player ID not found");

    // Complete setup through token creation
    engine.executeMove("initializeDecks", {
      playerId,
      params: { playerId: String(playerId) },
    });
    engine.executeMove("placeShields", {
      playerId,
      params: { playerId: String(playerId) },
    });
    engine.executeMove("createTokens", {
      playerId,
      params: { playerId: String(playerId) },
    });

    // Draw initial hand
    engine.executeMove("drawInitialHand", {
      playerId,
      params: { playerId: String(playerId) },
    });

    const state = engine.getState();

    // Verify setup step progressed to mulligan
    expect(state.setupStep).toBe("mulligan");

    // Verify mulligan was offered to this player
    expect(state.mulliganOffered[playerId]).toBe(true);
  });

  it("should handle mulligan decision - keep hand", () => {
    const gameDefinition = createMockGundamGame();
    const players = createTestPlayers(2);
    const engine = createTestEngine(gameDefinition, players, {
      seed: "setup-test-006",
    });

    const playerId = players[0]?.id || "p1";

    // Complete setup through initial hand draw
    engine.executeMove("initializeDecks", { playerId });
    engine.executeMove("placeShields", { playerId });
    engine.executeMove("createTokens", { playerId });
    engine.executeMove("drawInitialHand", { playerId });

    // Player decides to keep hand
    engine.executeMove("decideMulligan", { playerId, redraw: false });

    const state = engine.getState();

    // Verify mulligan completed
    expect(state.mulliganOffered[playerId]).toBe(false);
  });

  it("should handle mulligan decision - redraw hand", () => {
    const gameDefinition = createMockGundamGame();
    const players = createTestPlayers(2);
    const engine = createTestEngine(gameDefinition, players, {
      seed: "setup-test-007",
    });

    const playerId = players[0]?.id || "p1";

    // Complete setup through initial hand draw
    engine.executeMove("initializeDecks", { playerId });
    engine.executeMove("placeShields", { playerId });
    engine.executeMove("createTokens", { playerId });
    engine.executeMove("drawInitialHand", { playerId });

    // Player decides to mulligan (redraw hand)
    engine.executeMove("decideMulligan", { playerId, redraw: true });

    const state = engine.getState();

    // Verify mulligan completed
    expect(state.mulliganOffered[playerId]).toBe(false);

    // Hand should still have 5 cards (reshuffled and redrawn)
  });

  it("should transition from setup to play phase", () => {
    const gameDefinition = createMockGundamGame();
    const players = createTestPlayers(2);
    const engine = createTestEngine(gameDefinition, players, {
      seed: "setup-test-008",
    });

    const playerId = players[0]?.id || "p1";

    // Complete full setup sequence
    engine.executeMove("initializeDecks", { playerId });
    engine.executeMove("placeShields", { playerId });
    engine.executeMove("createTokens", { playerId });
    engine.executeMove("drawInitialHand", { playerId });
    engine.executeMove("decideMulligan", { playerId, redraw: false });

    // Transition to play
    engine.executeMove("transitionToPlay", {});

    const state = engine.getState();

    // Verify phase changed to start
    expect(state.phase).toBe("start");
    expect(state.setupStep).toBe("complete");
  });

  it("should execute full setup sequence for both players", () => {
    const gameDefinition = createMockGundamGame();
    const players = createTestPlayers(2, ["Player1", "Player2"]);
    const engine = createTestEngine(gameDefinition, players, {
      seed: "setup-test-009",
    });

    const player1Id = players[0]?.id || "p1";
    const player2Id = players[1]?.id || "p2";

    // Player 1 setup
    engine.executeMove("initializeDecks", { playerId: player1Id });
    engine.executeMove("placeShields", { playerId: player1Id });
    engine.executeMove("createTokens", { playerId: player1Id, playerIndex: 0 });
    engine.executeMove("drawInitialHand", { playerId: player1Id });
    engine.executeMove("decideMulligan", {
      playerId: player1Id,
      redraw: false,
    });

    // Player 2 setup
    engine.executeMove("initializeDecks", { playerId: player2Id });
    engine.executeMove("placeShields", { playerId: player2Id });
    engine.executeMove("createTokens", { playerId: player2Id, playerIndex: 1 });
    engine.executeMove("drawInitialHand", { playerId: player2Id });
    engine.executeMove("decideMulligan", { playerId: player2Id, redraw: true });

    // Transition to play
    engine.executeMove("transitionToPlay", {});

    const state = engine.getState();

    // Verify game is ready to start
    expect(state.phase).toBe("start");
    expect(state.setupStep).toBe("complete");

    // Both players should have completed mulligan
    expect(state.mulliganOffered[player1Id]).toBe(false);
    expect(state.mulliganOffered[player2Id]).toBe(false);
  });

  it("should produce deterministic setup with same seed", () => {
    const gameDefinition = createMockGundamGame();
    const players1 = createTestPlayers(2, ["Player1", "Player2"]);
    const players2 = createTestPlayers(2, ["Player1", "Player2"]);

    // Create two engines with same seed
    const engine1 = createTestEngine(gameDefinition, players1, {
      seed: "deterministic-setup",
    });
    const engine2 = createTestEngine(gameDefinition, players2, {
      seed: "deterministic-setup",
    });

    // Execute same setup sequence on both engines
    const setupSequence = [
      {
        move: "initializeDecks",
        params: { playerId: players1[0]?.id || "p1" },
      },
      { move: "placeShields", params: { playerId: players1[0]?.id || "p1" } },
      { move: "createTokens", params: { playerId: players1[0]?.id || "p1" } },
      {
        move: "drawInitialHand",
        params: { playerId: players1[0]?.id || "p1" },
      },
      {
        move: "decideMulligan",
        params: { playerId: players1[0]?.id || "p1", redraw: true },
      },
    ];

    for (const { move, params } of setupSequence) {
      engine1.executeMove(move as keyof typeof gameDefinition.moves, params);
      engine2.executeMove(move as keyof typeof gameDefinition.moves, params);
    }

    // Both engines should have identical states
    const state1 = engine1.getState();
    const state2 = engine2.getState();

    expect(state1).toEqual(state2);
  });
>>>>>>> eb161682
});<|MERGE_RESOLUTION|>--- conflicted
+++ resolved
@@ -158,8 +158,6 @@
 
     expect(state1).toEqual(state2);
   });
-<<<<<<< HEAD
-=======
 });
 
 /**
@@ -497,5 +495,341 @@
 
     expect(state1).toEqual(state2);
   });
->>>>>>> eb161682
+});
+
+/**
+ * Gundam Card Game - Setup Moves Test
+ *
+ * This test suite validates the beginning-of-game procedure as a series
+ * of testable moves that demonstrate how the core engine handles complex
+ * game initialization across different TCGs.
+ */
+describe("Gundam Game - Setup Moves", () => {
+  it("should initialize decks for a player", () => {
+    const gameDefinition = createMockGundamGame();
+    const players = createTestPlayers(2, ["Player1", "Player2"]);
+    const engine = createTestEngine(gameDefinition, players, {
+      seed: "setup-test-001",
+    });
+
+    const playerId = players[0]?.id;
+    if (!playerId) throw new Error("Player ID not found");
+
+    // Execute initializeDecks for Player 1
+    engine.executeMove("initializeDecks", {
+      playerId,
+      params: { playerId },
+    });
+
+    const state = engine.getState();
+
+    // Verify setup step progressed
+    expect(state.setupStep).toBe("shields");
+
+    // Verify deck sizes (50 main + 10 resource)
+    // Note: We can't directly inspect zones without engine API,
+    // but the move should execute without errors
+  });
+
+  it("should place shields from deck to shieldSection", () => {
+    const gameDefinition = createMockGundamGame();
+    const players = createTestPlayers(2);
+    const engine = createTestEngine(gameDefinition, players, {
+      seed: "setup-test-002",
+    });
+
+    const playerId = players[0]?.id;
+    if (!playerId) throw new Error("Player ID not found");
+
+    // Initialize decks first
+    engine.executeMove("initializeDecks", {
+      playerId,
+      params: { playerId },
+    });
+
+    // Place shields
+    engine.executeMove("placeShields", {
+      playerId,
+      params: { playerId },
+    });
+
+    const state = engine.getState();
+
+    // Verify setup step progressed to tokens
+    expect(state.setupStep).toBe("tokens");
+  });
+
+  it("should create EX Base token for all players", () => {
+    const gameDefinition = createMockGundamGame();
+    const players = createTestPlayers(2);
+    const engine = createTestEngine(gameDefinition, players, {
+      seed: "setup-test-003",
+    });
+
+    const playerId = players[0]?.id;
+    if (!playerId) throw new Error("Player ID not found");
+
+    // Initialize, place shields, then create tokens
+    engine.executeMove("initializeDecks", {
+      playerId,
+      params: { playerId },
+    });
+    engine.executeMove("placeShields", {
+      playerId,
+      params: { playerId },
+    });
+    engine.executeMove("createTokens", {
+      playerId,
+      params: { playerId },
+    });
+
+    const state = engine.getState();
+
+    // Verify setup step progressed to draw
+    expect(state.setupStep).toBe("draw");
+  });
+
+  it("should create EX Resource token only for Player 2", () => {
+    const gameDefinition = createMockGundamGame();
+    const players = createTestPlayers(2, ["Player1", "Player2"]);
+    const engine = createTestEngine(gameDefinition, players, {
+      seed: "setup-test-004",
+    });
+
+    // Setup for Player 1 (should NOT get EX Resource)
+    const player1Id = players[0]?.id;
+    const player2Id = players[1]?.id;
+    if (!(player1Id && player2Id)) throw new Error("Player IDs not found");
+
+    engine.executeMove("initializeDecks", {
+      playerId: player1Id,
+      params: { playerId: String(player1Id) },
+    });
+    engine.executeMove("placeShields", {
+      playerId: player1Id,
+      params: { playerId: String(player1Id) },
+    });
+    engine.executeMove("createTokens", {
+      playerId: player1Id,
+      params: { playerId: String(player1Id), playerIndex: 0 },
+    });
+
+    // Setup for Player 2 (should get EX Resource)
+    engine.executeMove("initializeDecks", {
+      playerId: player2Id,
+      params: { playerId: String(player2Id) },
+    });
+    engine.executeMove("placeShields", {
+      playerId: player2Id,
+      params: { playerId: String(player2Id) },
+    });
+    engine.executeMove("createTokens", {
+      playerId: player2Id,
+      params: { playerId: String(player2Id), playerIndex: 1 },
+    });
+
+    const state = engine.getState();
+
+    // Both players should be at draw step
+    expect(state.setupStep).toBe("draw");
+  });
+
+  it("should draw 5 cards to initial hand", () => {
+    const gameDefinition = createMockGundamGame();
+    const players = createTestPlayers(2);
+    const engine = createTestEngine(gameDefinition, players, {
+      seed: "setup-test-005",
+    });
+
+    const playerId = players[0]?.id;
+    if (!playerId) throw new Error("Player ID not found");
+
+    // Complete setup through token creation
+    engine.executeMove("initializeDecks", {
+      playerId,
+      params: { playerId: String(playerId) },
+    });
+    engine.executeMove("placeShields", {
+      playerId,
+      params: { playerId: String(playerId) },
+    });
+    engine.executeMove("createTokens", {
+      playerId,
+      params: { playerId: String(playerId) },
+    });
+
+    // Draw initial hand
+    engine.executeMove("drawInitialHand", {
+      playerId,
+      params: { playerId: String(playerId) },
+    });
+
+    const state = engine.getState();
+
+    // Verify setup step progressed to mulligan
+    expect(state.setupStep).toBe("mulligan");
+
+    // Verify mulligan was offered to this player
+    expect(state.mulliganOffered[playerId]).toBe(true);
+  });
+
+  it("should handle mulligan decision - keep hand", () => {
+    const gameDefinition = createMockGundamGame();
+    const players = createTestPlayers(2);
+    const engine = createTestEngine(gameDefinition, players, {
+      seed: "setup-test-006",
+    });
+
+    const playerId = players[0]?.id || "p1";
+
+    // Complete setup through initial hand draw
+    engine.executeMove("initializeDecks", { playerId });
+    engine.executeMove("placeShields", { playerId });
+    engine.executeMove("createTokens", { playerId });
+    engine.executeMove("drawInitialHand", { playerId });
+
+    // Player decides to keep hand
+    engine.executeMove("decideMulligan", { playerId, redraw: false });
+
+    const state = engine.getState();
+
+    // Verify mulligan completed
+    expect(state.mulliganOffered[playerId]).toBe(false);
+  });
+
+  it("should handle mulligan decision - redraw hand", () => {
+    const gameDefinition = createMockGundamGame();
+    const players = createTestPlayers(2);
+    const engine = createTestEngine(gameDefinition, players, {
+      seed: "setup-test-007",
+    });
+
+    const playerId = players[0]?.id || "p1";
+
+    // Complete setup through initial hand draw
+    engine.executeMove("initializeDecks", { playerId });
+    engine.executeMove("placeShields", { playerId });
+    engine.executeMove("createTokens", { playerId });
+    engine.executeMove("drawInitialHand", { playerId });
+
+    // Player decides to mulligan (redraw hand)
+    engine.executeMove("decideMulligan", { playerId, redraw: true });
+
+    const state = engine.getState();
+
+    // Verify mulligan completed
+    expect(state.mulliganOffered[playerId]).toBe(false);
+
+    // Hand should still have 5 cards (reshuffled and redrawn)
+  });
+
+  it("should transition from setup to play phase", () => {
+    const gameDefinition = createMockGundamGame();
+    const players = createTestPlayers(2);
+    const engine = createTestEngine(gameDefinition, players, {
+      seed: "setup-test-008",
+    });
+
+    const playerId = players[0]?.id || "p1";
+
+    // Complete full setup sequence
+    engine.executeMove("initializeDecks", { playerId });
+    engine.executeMove("placeShields", { playerId });
+    engine.executeMove("createTokens", { playerId });
+    engine.executeMove("drawInitialHand", { playerId });
+    engine.executeMove("decideMulligan", { playerId, redraw: false });
+
+    // Transition to play
+    engine.executeMove("transitionToPlay", {});
+
+    const state = engine.getState();
+
+    // Verify phase changed to start
+    expect(state.phase).toBe("start");
+    expect(state.setupStep).toBe("complete");
+  });
+
+  it("should execute full setup sequence for both players", () => {
+    const gameDefinition = createMockGundamGame();
+    const players = createTestPlayers(2, ["Player1", "Player2"]);
+    const engine = createTestEngine(gameDefinition, players, {
+      seed: "setup-test-009",
+    });
+
+    const player1Id = players[0]?.id || "p1";
+    const player2Id = players[1]?.id || "p2";
+
+    // Player 1 setup
+    engine.executeMove("initializeDecks", { playerId: player1Id });
+    engine.executeMove("placeShields", { playerId: player1Id });
+    engine.executeMove("createTokens", { playerId: player1Id, playerIndex: 0 });
+    engine.executeMove("drawInitialHand", { playerId: player1Id });
+    engine.executeMove("decideMulligan", {
+      playerId: player1Id,
+      redraw: false,
+    });
+
+    // Player 2 setup
+    engine.executeMove("initializeDecks", { playerId: player2Id });
+    engine.executeMove("placeShields", { playerId: player2Id });
+    engine.executeMove("createTokens", { playerId: player2Id, playerIndex: 1 });
+    engine.executeMove("drawInitialHand", { playerId: player2Id });
+    engine.executeMove("decideMulligan", { playerId: player2Id, redraw: true });
+
+    // Transition to play
+    engine.executeMove("transitionToPlay", {});
+
+    const state = engine.getState();
+
+    // Verify game is ready to start
+    expect(state.phase).toBe("start");
+    expect(state.setupStep).toBe("complete");
+
+    // Both players should have completed mulligan
+    expect(state.mulliganOffered[player1Id]).toBe(false);
+    expect(state.mulliganOffered[player2Id]).toBe(false);
+  });
+
+  it("should produce deterministic setup with same seed", () => {
+    const gameDefinition = createMockGundamGame();
+    const players1 = createTestPlayers(2, ["Player1", "Player2"]);
+    const players2 = createTestPlayers(2, ["Player1", "Player2"]);
+
+    // Create two engines with same seed
+    const engine1 = createTestEngine(gameDefinition, players1, {
+      seed: "deterministic-setup",
+    });
+    const engine2 = createTestEngine(gameDefinition, players2, {
+      seed: "deterministic-setup",
+    });
+
+    // Execute same setup sequence on both engines
+    const setupSequence = [
+      {
+        move: "initializeDecks",
+        params: { playerId: players1[0]?.id || "p1" },
+      },
+      { move: "placeShields", params: { playerId: players1[0]?.id || "p1" } },
+      { move: "createTokens", params: { playerId: players1[0]?.id || "p1" } },
+      {
+        move: "drawInitialHand",
+        params: { playerId: players1[0]?.id || "p1" },
+      },
+      {
+        move: "decideMulligan",
+        params: { playerId: players1[0]?.id || "p1", redraw: true },
+      },
+    ];
+
+    for (const { move, params } of setupSequence) {
+      engine1.executeMove(move as keyof typeof gameDefinition.moves, params);
+      engine2.executeMove(move as keyof typeof gameDefinition.moves, params);
+    }
+
+    // Both engines should have identical states
+    const state1 = engine1.getState();
+    const state2 = engine2.getState();
+
+    expect(state1).toEqual(state2);
+  });
 });