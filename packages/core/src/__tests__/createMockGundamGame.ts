--- conflicted
+++ resolved
@@ -25,11 +25,7 @@
   // Setup moves
   initializeDecks: { playerId: string };
   placeShields: { playerId: string };
-<<<<<<< HEAD
-  createTokens: { playerId: string };
-=======
   createTokens: { playerId: string; playerIndex?: number };
->>>>>>> eb161682
   drawInitialHand: { playerId: string };
   decideMulligan: { playerId: string; redraw: boolean };
   transitionToPlay: Record<string, never>;
@@ -117,10 +113,7 @@
       }
 
       const playerId = context.params.playerId as PlayerId;
-<<<<<<< HEAD
-=======
       const playerIndex = context.params.playerIndex;
->>>>>>> eb161682
 
       // Create EX Base token for this player
       const baseTokenId = `${playerId}-token-ex-base` as CardId;
@@ -130,19 +123,11 @@
         position: "bottom",
       });
 
-<<<<<<< HEAD
-      // Create EX Resource token only for Player 2
-      // Assuming player IDs follow a pattern where Player 2 can be identified
-      // For this test, we check if it's the second player in the list
-      const isPlayer2 = playerId.includes("1") || playerId === "p2"; // Simple heuristic
-      if (isPlayer2) {
-=======
       // Create EX Resource token only for Player 2 (second player)
       // According to Gundam rules, the second player gets an EX Resource token
       // to balance the first-player advantage
       const isSecondPlayer = playerIndex === 1;
       if (isSecondPlayer) {
->>>>>>> eb161682
         const resourceTokenId = `${playerId}-token-ex-resource` as CardId;
         zones.moveCard({
           cardId: resourceTokenId,
@@ -162,11 +147,7 @@
         throw new Error("Zone operations not available");
       }
 
-<<<<<<< HEAD
-      const playerId = context.params.playerId;
-=======
       const playerId = context.params.playerId as PlayerId;
->>>>>>> eb161682
       const deckCards = zones.getCardsInZone("deck" as ZoneId, playerId);
 
       // Draw 5 cards from deck to hand
@@ -193,11 +174,7 @@
         throw new Error("Zone operations not available");
       }
 
-<<<<<<< HEAD
-      const playerId = context.params.playerId;
-=======
       const playerId = context.params.playerId as PlayerId;
->>>>>>> eb161682
       const redraw = context.params.redraw;
 
       if (redraw) {
