import { describe, expect, it } from "bun:test";
<<<<<<< HEAD
=======
import { createTestEngine } from "../testing/test-engine-builder";
import { createTestPlayers } from "../testing/test-player-builder";
import type { PlayerId } from "../types";
>>>>>>> eb161682
import { createMockLorcanaGame } from "./createMockLorcanaGame";

describe("Lorcana Game Beginning Procedure", () => {
  const lorcanaMockGame = createMockLorcanaGame();

  it("should handle the complete game start sequence", () => {
    // This test validates the beginning procedure according to Lorcana rules 3.1
    // 1. Randomly determine first player
    // 2. Shuffle decks
    // 3. Start with 0 lore
    // 4. Draw 7 cards
    // 5. Players may mulligan once

    // Mock initial state with 2 players
    const initialState = {
      effects: [],
      bag: [],
      players: [
        {
          id: "player1",
          lore: 0,
          zones: {
            hand: [],
            deck: Array(60)
              .fill(null)
              .map((_, i) => ({ id: `p1-card-${i}`, meta: {} })),
            play: [],
            inkwell: [],
            discard: [],
          },
        },
        {
          id: "player2",
          lore: 0,
          zones: {
            hand: [],
            deck: Array(60)
              .fill(null)
              .map((_, i) => ({ id: `p2-card-${i}`, meta: {} })),
            play: [],
            inkwell: [],
            discard: [],
          },
        },
      ],
      currentPhase: "setup",
      activePlayer: null,
    };

    // Step 1: Determine first player (randomly)
    const firstPlayerIndex = Math.floor(Math.random() * 2);
    const firstPlayer = initialState.players[firstPlayerIndex].id;

    expect(["player1", "player2"]).toContain(firstPlayer);

    // Step 2: Shuffle decks (in real implementation, this would shuffle the arrays)
    // For testing, we just verify decks exist and have cards
    for (const player of initialState.players) {
      expect(player.zones.deck.length).toBe(60);
    }

    // Step 3: Verify starting lore is 0
    for (const player of initialState.players) {
      expect(player.lore).toBe(0);
    }

    // Step 4: Draw 7 cards for each player
    const stateAfterDraw = {
      ...initialState,
      players: initialState.players.map((player) => ({
        ...player,
        zones: {
          ...player.zones,
          hand: player.zones.deck.slice(0, 7),
          deck: player.zones.deck.slice(7),
        },
      })),
    };

    for (const player of stateAfterDraw.players) {
      expect(player.zones.hand.length).toBe(7);
      expect(player.zones.deck.length).toBe(53);
    }

    // Step 5: Mulligan phase (players may mulligan once)
    // Player 1 decides to mulligan
    const player1AfterMulligan = {
      ...stateAfterDraw.players[0],
      zones: {
        ...stateAfterDraw.players[0].zones,
        deck: [
          ...stateAfterDraw.players[0].zones.hand,
          ...stateAfterDraw.players[0].zones.deck,
        ],
        hand: [],
      },
    };

    // Shuffle deck after mulligan
    // Draw 7 new cards
    const player1AfterRedraw = {
      ...player1AfterMulligan,
      zones: {
        ...player1AfterMulligan.zones,
        hand: player1AfterMulligan.zones.deck.slice(0, 7),
        deck: player1AfterMulligan.zones.deck.slice(7),
      },
    };

    expect(player1AfterRedraw.zones.hand.length).toBe(7);
    expect(player1AfterRedraw.zones.deck.length).toBe(53);

    // Player 2 decides not to mulligan
    const player2Final = stateAfterDraw.players[1];

    // Final state ready to start the game
    const stateReadyToStart = {
      ...stateAfterDraw,
      players: [player1AfterRedraw, player2Final],
      activePlayer: firstPlayer,
      currentPhase: "beginningPhase",
      currentSegment: "readyStep",
    };

    expect(stateReadyToStart.activePlayer).toBe(firstPlayer);
    expect(stateReadyToStart.currentPhase).toBe("beginningPhase");
    expect(stateReadyToStart.currentSegment).toBe("readyStep");

    // Verify both players have their starting hands
    for (const player of stateReadyToStart.players) {
      expect(player.zones.hand.length).toBe(7);
      expect(player.zones.deck.length).toBe(53);
      expect(player.zones.play.length).toBe(0);
      expect(player.zones.inkwell.length).toBe(0);
      expect(player.zones.discard.length).toBe(0);
      expect(player.lore).toBe(0);
    }
  });

  it("should validate the beginning phase structure (4.2)", () => {
    // According to rules 4.2:
    // Beginning Phase consists of:
    // - Ready step: Ready all cards, begin "during turn" effects
    // - Set step: Characters no longer "drying," gain lore from locations
    // - Draw step: Draw a card (skip on first turn)

    const flow = lorcanaMockGame.flow;

<<<<<<< HEAD
    expect(flow.turn.initialPhase).toBe("beginningPhase");
    expect(flow.turn.phases.beginningPhase).toBeDefined();

    const beginningPhase = flow.turn.phases.beginningPhase;
=======
    if (!flow) {
      throw new Error("Flow is not defined");
    }

    expect(flow.turn.initialPhase).toBe("beginningPhase");
    
    if (!flow.turn.phases) {
      throw new Error("Turn phases are not defined");
    }

    expect(flow.turn.phases.beginningPhase).toBeDefined();

    const beginningPhase = flow.turn.phases.beginningPhase;
    if (!beginningPhase) {
      throw new Error("Beginning phase is not defined");
    }

>>>>>>> eb161682
    expect(beginningPhase.order).toBe(1);
    expect(beginningPhase.next).toBe("mainPhase");

    // Verify segments exist
    expect(beginningPhase.segments?.readyStep).toBeDefined();
    expect(beginningPhase.segments?.setStep).toBeDefined();
    expect(beginningPhase.segments?.drawStep).toBeDefined();

    // Verify segment order
    expect(beginningPhase.segments?.readyStep?.order).toBe(1);
    expect(beginningPhase.segments?.setStep?.order).toBe(2);
    expect(beginningPhase.segments?.drawStep?.order).toBe(3);

    // Verify segment flow
    expect(beginningPhase.segments?.readyStep?.next).toBe("setStep");
    expect(beginningPhase.segments?.setStep?.next).toBe("drawStep");
  });

  it("should validate first turn skip draw rule", () => {
    // According to rules 4.2:
    // Draw step: Draw a card (skip on first turn)

    const mockStateFirstTurn = {
      effects: [],
      bag: [],
      turnNumber: 1,
    };

    const mockStateSecondTurn = {
      effects: [],
      bag: [],
      turnNumber: 2,
    };

    // In real implementation, the draw step would check turnNumber
    // and skip drawing on turn 1
    expect(mockStateFirstTurn.turnNumber).toBe(1);
    expect(mockStateSecondTurn.turnNumber).toBe(2);
  });

  it("should handle chooseWhoGoesFirstMove correctly", () => {
    // Test the move for selecting first player
    const moves = lorcanaMockGame.moves;

    expect(moves.chooseWhoGoesFirstMove).toBeDefined();
    expect(moves.chooseWhoGoesFirstMove.reducer).toBeDefined();

    // The reducer should accept playerId parameter
    // This validates the type safety of the move
  });

  it("should handle alterHand for mulligan", () => {
    // Test the move for mulligan (altering hand)
    const moves = lorcanaMockGame.moves;

    expect(moves.alterHand).toBeDefined();
    expect(moves.alterHand.reducer).toBeDefined();

    // The reducer should accept playerId and cards parameters
    // This validates the type safety of the move
  });
<<<<<<< HEAD
=======

  it("should execute the complete game start sequence with moves", () => {
    // This test validates the engine can actually execute the 5-step beginning procedure:
    // 1. Randomly determine first player
    // 2. Shuffle decks (implicit in setup)
    // 3. Start with 0 lore
    // 4. Draw 7 cards for each player
    // 5. Players may mulligan once

    // Create game definition
    const gameDefinition = createMockLorcanaGame();

    // Create 2 players
    const players = createTestPlayers(2, ["Player1", "Player2"]);
    const player1Id = players[0]?.id || "p1";
    const player2Id = players[1]?.id || "p2";

    // Initialize engine with deterministic seed
    const engine = createTestEngine(gameDefinition, players, {
      seed: "lorcana-test-001",
    });

    // Verify initial state from setup function
    const initialState = engine.getState();
    expect(initialState.gamePhase).toBe("setup");
    expect(initialState.turnNumber).toBe(0);
    expect(initialState.activePlayerId).toBeNull();
    expect(initialState.firstPlayerDetermined).toBe(false);

    // Verify both players have 60 cards in deck, 0 in hand, 0 lore
    expect(initialState.players).toHaveLength(2);
    for (const player of initialState.players) {
      expect(player.zones.deck.length).toBe(60);
      expect(player.zones.hand.length).toBe(0);
      expect(player.lore).toBe(0);
    }

    // Step 1: Determine first player randomly (we'll choose player1)
    const chooseFirstResult = engine.executeMove("chooseWhoGoesFirstMove", {
      playerId: player1Id as PlayerId,
      params: { playerId: player1Id as unknown as string },
    } as any);
    expect(chooseFirstResult.success).toBe(true);

    const stateAfterFirstPlayer = engine.getState();
    expect(stateAfterFirstPlayer.activePlayerId).toBe(player1Id as unknown as string);
    expect(stateAfterFirstPlayer.firstPlayerDetermined).toBe(true);
    expect(stateAfterFirstPlayer.gamePhase).toBe("active");
    expect(stateAfterFirstPlayer.turnNumber).toBe(1);

    // Step 4: Draw 7 cards for each player
    const drawPlayer1Result = engine.executeMove("drawCards", {
      playerId: player1Id as PlayerId,
      params: { playerId: player1Id as unknown as string, count: 7 },
    } as any);
    expect(drawPlayer1Result.success).toBe(true);

    const drawPlayer2Result = engine.executeMove("drawCards", {
      playerId: player1Id as PlayerId,
      params: { playerId: player2Id as unknown as string, count: 7 },
    } as any);
    expect(drawPlayer2Result.success).toBe(true);

    const stateAfterDraw = engine.getState();
    for (const player of stateAfterDraw.players) {
      expect(player.zones.hand.length).toBe(7);
      expect(player.zones.deck.length).toBe(53);
    }

    // Step 5: Player 1 decides to mulligan
    const mulliganResult = engine.executeMove("alterHand", {
      playerId: player1Id as PlayerId,
      params: {
        playerId: player1Id as unknown as string,
        cards: [], // Cards parameter not used in our simple implementation
      },
    } as any);
    expect(mulliganResult.success).toBe(true);

    const stateAfterMulligan = engine.getState();
    const player1AfterMulligan = stateAfterMulligan.players.find(
      (p) => p.id === (player1Id as unknown as string),
    );
    expect(player1AfterMulligan?.zones.hand.length).toBe(7);
    expect(player1AfterMulligan?.zones.deck.length).toBe(53);

    // Player 2 decides not to mulligan, keeps their hand
    const player2AfterMulligan = stateAfterMulligan.players.find(
      (p) => p.id === (player2Id as unknown as string),
    );
    expect(player2AfterMulligan?.zones.hand.length).toBe(7);
    expect(player2AfterMulligan?.zones.deck.length).toBe(53);

    // Final validation: Game is ready to start
    expect(stateAfterMulligan.activePlayerId).toBe(player1Id as unknown as string);
    expect(stateAfterMulligan.gamePhase).toBe("active");
    expect(stateAfterMulligan.turnNumber).toBe(1);
    for (const player of stateAfterMulligan.players) {
      expect(player.lore).toBe(0);
      expect(player.zones.hand.length).toBe(7);
      expect(player.zones.deck.length).toBe(53);
    }
  });
>>>>>>> eb161682
});<|MERGE_RESOLUTION|>--- conflicted
+++ resolved
@@ -1,10 +1,7 @@
 import { describe, expect, it } from "bun:test";
-<<<<<<< HEAD
-=======
 import { createTestEngine } from "../testing/test-engine-builder";
 import { createTestPlayers } from "../testing/test-player-builder";
 import type { PlayerId } from "../types";
->>>>>>> eb161682
 import { createMockLorcanaGame } from "./createMockLorcanaGame";
 
 describe("Lorcana Game Beginning Procedure", () => {
@@ -153,18 +150,12 @@
 
     const flow = lorcanaMockGame.flow;
 
-<<<<<<< HEAD
-    expect(flow.turn.initialPhase).toBe("beginningPhase");
-    expect(flow.turn.phases.beginningPhase).toBeDefined();
-
-    const beginningPhase = flow.turn.phases.beginningPhase;
-=======
     if (!flow) {
       throw new Error("Flow is not defined");
     }
 
     expect(flow.turn.initialPhase).toBe("beginningPhase");
-    
+
     if (!flow.turn.phases) {
       throw new Error("Turn phases are not defined");
     }
@@ -176,7 +167,6 @@
       throw new Error("Beginning phase is not defined");
     }
 
->>>>>>> eb161682
     expect(beginningPhase.order).toBe(1);
     expect(beginningPhase.next).toBe("mainPhase");
 
@@ -238,8 +228,6 @@
     // The reducer should accept playerId and cards parameters
     // This validates the type safety of the move
   });
-<<<<<<< HEAD
-=======
 
   it("should execute the complete game start sequence with moves", () => {
     // This test validates the engine can actually execute the 5-step beginning procedure:
@@ -285,7 +273,9 @@
     expect(chooseFirstResult.success).toBe(true);
 
     const stateAfterFirstPlayer = engine.getState();
-    expect(stateAfterFirstPlayer.activePlayerId).toBe(player1Id as unknown as string);
+    expect(stateAfterFirstPlayer.activePlayerId).toBe(
+      player1Id as unknown as string,
+    );
     expect(stateAfterFirstPlayer.firstPlayerDetermined).toBe(true);
     expect(stateAfterFirstPlayer.gamePhase).toBe("active");
     expect(stateAfterFirstPlayer.turnNumber).toBe(1);
@@ -334,7 +324,9 @@
     expect(player2AfterMulligan?.zones.deck.length).toBe(53);
 
     // Final validation: Game is ready to start
-    expect(stateAfterMulligan.activePlayerId).toBe(player1Id as unknown as string);
+    expect(stateAfterMulligan.activePlayerId).toBe(
+      player1Id as unknown as string,
+    );
     expect(stateAfterMulligan.gamePhase).toBe("active");
     expect(stateAfterMulligan.turnNumber).toBe(1);
     for (const player of stateAfterMulligan.players) {
@@ -343,5 +335,4 @@
       expect(player.zones.deck.length).toBe(53);
     }
   });
->>>>>>> eb161682
 });