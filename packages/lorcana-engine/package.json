--- conflicted
+++ resolved
@@ -31,22 +31,13 @@
   },
   "dependencies": {
     "@tcg/core": "workspace:*",
-<<<<<<< HEAD
-    "immer": "^10.1.3"
-  },
-  "devDependencies": {
-    "@biomejs/biome": "2.0.4",
-    "@types/bun": "1.2.14",
-    "jscpd": "^4.0.5",
-    "typescript": "5.8.3"
-=======
-    "immer": "11.0.1"
+    "immer": "11.0.1",
+    "jscpd": "^4.0.5"
   },
   "devDependencies": {
     "@biomejs/biome": "2.0.4",
     "@types/bun": "1.3.4",
     "typescript": "5.9.3"
->>>>>>> 61fad0bf
   },
   "peerDependencies": {
     "typescript": "5.9.3"
