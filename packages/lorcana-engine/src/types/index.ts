/**
 * Lorcana Type Definitions
 *
 * Public exports for all Lorcana-specific types
 */

<<<<<<< HEAD
// Existing types
export * from "./branded-types";
export * from "./card-types";
export * from "./classifications";
export * from "./deck-validation";
export * from "./game-state";
// Spec 1: Foundation & Types
export * from "./ink-types";
export * from "./keywords";
=======
// Branded types (primary source for type-safe IDs)
export * from "./branded-types";

// Card types and classifications
export * from "./card-types";
export * from "./classifications";
export * from "./deck-validation";

// Game state - exclude PlayerId/CardId/ZoneId (use branded-types) and CharacterState (use lorcana-state)
export {
  ActiveEffect,
  BagEntry,
  createDefaultCharacterState,
  createInitialLorcanaState,
  LorcanaGameState,
} from "./game-state";

// Spec 1: Foundation & Types
export * from "./ink-types";
export * from "./keywords";

// Lorcana state - CharacterState from here takes precedence
>>>>>>> 9675f162
export * from "./lorcana-state";

// Move params - exclude LorcanaGameState to avoid conflict with game-state.ts
export {
  LorcanaCardMeta,
  LorcanaMoveParams,
  PlayCardCost,
} from "./move-params";<|MERGE_RESOLUTION|>--- conflicted
+++ resolved
@@ -4,17 +4,6 @@
  * Public exports for all Lorcana-specific types
  */
 
-<<<<<<< HEAD
-// Existing types
-export * from "./branded-types";
-export * from "./card-types";
-export * from "./classifications";
-export * from "./deck-validation";
-export * from "./game-state";
-// Spec 1: Foundation & Types
-export * from "./ink-types";
-export * from "./keywords";
-=======
 // Branded types (primary source for type-safe IDs)
 export * from "./branded-types";
 
@@ -37,7 +26,6 @@
 export * from "./keywords";
 
 // Lorcana state - CharacterState from here takes precedence
->>>>>>> 9675f162
 export * from "./lorcana-state";
 
 // Move params - exclude LorcanaGameState to avoid conflict with game-state.ts
