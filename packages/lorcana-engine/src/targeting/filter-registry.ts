import type { CardInstance, CardRegistry } from "@tcg/core";
import type { LorcanaCardDefinition } from "../types/card-types";
import type { LorcanaCardMeta, LorcanaGameState } from "../types/game-state";
import type { LorcanaContext, LorcanaFilter } from "./lorcana-target-dsl";

/**
 * Filter evaluation context
 */
export interface FilterContext {
  state: LorcanaGameState;
  registry: CardRegistry<LorcanaCardDefinition>;
  context?: LorcanaContext;
}

/**
 * Handler for a specific filter type
 */
export interface FilterHandler<T extends LorcanaFilter = LorcanaFilter> {
  name: T["type"];
  complexity: number;
  evaluate: (
    filter: T,
    card: CardInstance<LorcanaCardMeta>,
    context: FilterContext,
  ) => boolean;
}

export class FilterRegistry {
  private handlers = new Map<string, FilterHandler>();

  /**
   * Register a filter handler
   */
  register<T extends LorcanaFilter>(handler: FilterHandler<T>): void {
    this.handlers.set(handler.name, handler as unknown as FilterHandler);
  }

  /**
   * Get a handler for a filter type
   */
  get(type: string): FilterHandler | undefined {
    return this.handlers.get(type);
  }

  /**
   * Get all registered handlers
   */
  getAll(): FilterHandler[] {
    return Array.from(this.handlers.values());
  }
}

// Global registry instance
export const filterRegistry = new FilterRegistry();

export function registerDefaultFilters() {
  // --- State Filters ---
  filterRegistry.register<LorcanaFilter & { type: "damaged" }>({
    name: "damaged",
    complexity: 0,
    evaluate: (_, card) => (card.damage ?? 0) > 0,
  });

  filterRegistry.register<LorcanaFilter & { type: "undamaged" }>({
    name: "undamaged",
    complexity: 0,
    evaluate: (_, card) => (card.damage ?? 0) === 0,
  });

  filterRegistry.register<LorcanaFilter & { type: "exerted" }>({
    name: "exerted",
    complexity: 0,
    evaluate: (_, card) => card.state === "exerted",
  });

  filterRegistry.register<LorcanaFilter & { type: "ready" }>({
    name: "ready",
    complexity: 0,
    evaluate: (_, card) => card.state === "ready",
  });

  filterRegistry.register<LorcanaFilter & { type: "dry" }>({
    name: "dry",
    complexity: 0,
<<<<<<< HEAD
    evaluate: (_, card) => card.isDrying ?? false,
=======
    evaluate: (_, card) => !(card.isDrying ?? false),
>>>>>>> 4cf11076
  });

  filterRegistry.register<LorcanaFilter & { type: "inkable"; value: boolean }>({
    name: "inkable",
    complexity: 0,
    evaluate: (filter, card, { registry }) => {
      const def = registry.getCard(card.definitionId);
      return def ? def.inkable === filter.value : false;
    },
  });

  // --- Property Filters ---
  filterRegistry.register<
    LorcanaFilter & { type: "has-keyword"; keyword: any }
  >({
    name: "has-keyword",
    complexity: 10,
    evaluate: (filter, card, { registry }) => {
      const def = registry.getCard(card.definitionId);
      return (
        def?.abilities?.some(
          (a: any) => a.type === "keyword" && a.keyword === filter.keyword,
        ) ?? false
      );
    },
  });

  filterRegistry.register<
    LorcanaFilter & { type: "has-classification"; classification: string }
  >({
    name: "has-classification",
    complexity: 10,
    evaluate: (filter, card, { registry }) => {
      const def = registry.getCard(card.definitionId);
      if (!def || def.cardType !== "character") return false;
      return (
        def.classifications?.some(
          (c: string) =>
            c.toLowerCase() === filter.classification.toLowerCase(),
        ) ?? false
      );
    },
  });

  filterRegistry.register<
    LorcanaFilter & { type: "name" } & (
        | { equals: string }
        | { contains: string }
      )
  >({
    name: "name",
    complexity: 10,
    evaluate: (filter, card, { registry }) => {
      const def = registry.getCard(card.definitionId);
      if (!def) return false;
      if ("equals" in filter) {
        return def.name === filter.equals;
      }
      if ("contains" in filter) {
        return def.name.includes(filter.contains);
      }
      return false;
    },
  });

  filterRegistry.register<LorcanaFilter & { type: "card-type"; value: any }>({
    name: "card-type",
    complexity: 5,
    evaluate: (filter, card, { registry }) => {
      const def = registry.getCard(card.definitionId);
      return def ? def.cardType === filter.value : false;
    },
  });

  // --- Numeric Filters ---
  const checkComparison = (
    actual: number,
    operator: string,
    target: number,
  ) => {
    switch (operator) {
      case "eq":
        return actual === target;
      case "ne":
        return actual !== target;
      case "gt":
        return actual > target;
      case "gte":
        return actual >= target;
      case "lt":
        return actual < target;
      case "lte":
        return actual <= target;
      default:
        return false;
    }
  };

  const getComparisonValue = (
    value: number | "target",
    // context: FilterContext - unused for now
    // TODO: Implement getTargetValue when context is fully fleshed out
  ): number => {
    if (value === "target") return 0; // Placeholder
    return value;
  };

  filterRegistry.register<
    LorcanaFilter & { type: "strength"; comparison: any; value: any }
  >({
    name: "strength",
    complexity: 20,
    evaluate: (filter, card, ctx) => {
      const def = ctx.registry.getCard(card.definitionId);
      if (!def || def.cardType !== "character") return false;
      const targetVal = getComparisonValue(filter.value);
      return checkComparison(
        (def as any).strength ?? 0,
        filter.comparison,
        targetVal,
      );
    },
  });

  filterRegistry.register<
    LorcanaFilter & { type: "willpower"; comparison: any; value: any }
  >({
    name: "willpower",
    complexity: 20,
    evaluate: (filter, card, ctx) => {
      const def = ctx.registry.getCard(card.definitionId);
      if (!def || def.cardType !== "character") return false;
      const targetVal = getComparisonValue(filter.value);
      return checkComparison(
        (def as any).willpower ?? 0,
        filter.comparison,
        targetVal,
      );
    },
  });

  filterRegistry.register<
    LorcanaFilter & { type: "cost"; comparison: any; value: any }
  >({
    name: "cost",
    complexity: 20,
    evaluate: (filter, card, ctx) => {
      const def = ctx.registry.getCard(card.definitionId);
      if (!def) return false;
      const targetVal = getComparisonValue(filter.value);
      return checkComparison(def.cost, filter.comparison, targetVal);
    },
  });

  filterRegistry.register<
    LorcanaFilter & { type: "lore-value"; comparison: any; value: any }
  >({
    name: "lore-value",
    complexity: 20,
    evaluate: (filter, card, ctx) => {
      const def = ctx.registry.getCard(card.definitionId);
      if (!def || (def.cardType !== "character" && def.cardType !== "location"))
        return false;
      const targetVal = getComparisonValue(filter.value);
      return checkComparison(
        (def as any).lore ?? 0,
        filter.comparison,
        targetVal,
      );
    },
  });

  filterRegistry.register<
    LorcanaFilter & { type: "move-cost"; comparison: any; value: number }
  >({
    name: "move-cost",
    complexity: 20,
    evaluate: (filter, card, { registry }) => {
      const def = registry.getCard(card.definitionId);
      if (!def || def.cardType !== "location") return false;
      return checkComparison(
        def.moveCost ?? 0,
        filter.comparison,
        filter.value,
      );
    },
  });

  filterRegistry.register<LorcanaFilter & { type: "at-location" }>({
    name: "at-location",
    complexity: 30,
    evaluate: (_, card) => {
      return !!card.atLocationId;
    },
  });

  // --- Composite Filters ---
  filterRegistry.register<
    LorcanaFilter & { type: "and"; filters: LorcanaFilter[] }
  >({
    name: "and",
    complexity: 50,
    evaluate: (filter, card, context) => {
      return filter.filters.every((f) => {
        const handler = filterRegistry.get(f.type);
        return handler ? handler.evaluate(f, card, context) : false;
      });
    },
  });

  filterRegistry.register<
    LorcanaFilter & { type: "or"; filters: LorcanaFilter[] }
  >({
    name: "or",
    complexity: 50,
    evaluate: (filter, card, context) => {
      return filter.filters.some((f) => {
        const handler = filterRegistry.get(f.type);
        return handler ? handler.evaluate(f, card, context) : false;
      });
    },
  });

  filterRegistry.register<
    LorcanaFilter & { type: "not"; filter: LorcanaFilter }
  >({
    name: "not",
    complexity: 50,
    evaluate: (filter, card, context) => {
      // Safe cast because we validated the type string
      const handler = filterRegistry.get(
        filter.filter.type,
      ) as unknown as FilterHandler<LorcanaFilter>;
      return handler ? !handler.evaluate(filter.filter, card, context) : false;
    },
  });
}<|MERGE_RESOLUTION|>--- conflicted
+++ resolved
@@ -82,11 +82,7 @@
   filterRegistry.register<LorcanaFilter & { type: "dry" }>({
     name: "dry",
     complexity: 0,
-<<<<<<< HEAD
-    evaluate: (_, card) => card.isDrying ?? false,
-=======
     evaluate: (_, card) => !(card.isDrying ?? false),
->>>>>>> 4cf11076
   });
 
   filterRegistry.register<LorcanaFilter & { type: "inkable"; value: boolean }>({
