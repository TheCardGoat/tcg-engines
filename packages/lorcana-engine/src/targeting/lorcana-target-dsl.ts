import type { BaseContext, PlayerTargetDSL, TargetDSL } from "@tcg/core";
import type { KeywordType } from "../types/keywords";

/** Lorcana zone IDs */
export type LorcanaZoneId = "deck" | "hand" | "play" | "discard" | "inkwell";

// ============================================================================
// Lorcana-Specific Filters
// ============================================================================

// --- State Filters ---

/**
 * Filter for damaged cards (have damage counters)
 */
export interface DamagedFilter {
  type: "damaged";
}

/**
 * Filter for undamaged cards (no damage counters)
 */
export interface UndamagedFilter {
  type: "undamaged";
}

/**
 * Filter for exerted cards
 */
export interface ExertedFilter {
  type: "exerted";
}

/**
 * Filter for ready (non-exerted) cards
 */
export interface ReadyFilter {
  type: "ready";
}

/**
 * Filter for dry cards (freshly played, can't be used)
 */
export interface DryFilter {
  type: "dry";
}

// --- Property Filters ---

/**
 * Filter for cards with a specific keyword
 */
export interface HasKeywordFilter {
  type: "has-keyword";
  keyword: KeywordType;
}

/**
 * Filter for cards with a specific classification (Hero, Villain, etc.)
 */
export interface HasClassificationFilter {
  type: "has-classification";
  classification: string;
}

/**
 * Filter for inkable/non-inkable cards
 */
export interface InkableFilter {
  type: "inkable";
  value: boolean;
}

// --- Numeric Comparison Filters ---

export type ComparisonOperator = "eq" | "ne" | "gt" | "gte" | "lt" | "lte";

export interface NumericComparison {
  operator: ComparisonOperator;
  value: number;
}

export interface RelativeComparison {
  operator: ComparisonOperator;
  value: "target"; // Compares against the target of the ability (parent context)
}

/**
 * Filter by strength value
 */
export type StrengthFilter =
  | {
      type: "strength";
      comparison: ComparisonOperator;
      value: number;
      ignoreBonuses?: boolean;
      compareWithParentsTarget?: never;
    }
  | {
      type: "strength";
      comparison: ComparisonOperator;
      value: "target";
      ignoreBonuses?: boolean;
      compareWithParentsTarget: true;
    };

/**
 * Filter by willpower value
 */
export type WillpowerFilter =
  | {
      type: "willpower";
      comparison: ComparisonOperator;
      value: number;
      compareWithParentsTarget?: never;
    }
  | {
      type: "willpower";
      comparison: ComparisonOperator;
      value: "target";
      compareWithParentsTarget: true;
    };

/**
 * Filter by ink cost
 */
export type CostFilter =
  | {
      type: "cost";
      comparison: ComparisonOperator;
      value: number;
      compareWithParentsTarget?: never;
    }
  | {
      type: "cost";
      comparison: ComparisonOperator;
      value: "target";
      compareWithParentsTarget: true;
    };

/**
 * Filter by lore value
 */
export type LoreValueFilter =
  | {
      type: "lore-value";
      comparison: ComparisonOperator;
      value: number;
      compareWithParentsTarget?: never;
    }
  | {
      type: "lore-value";
      comparison: ComparisonOperator;
      value: "target";
      compareWithParentsTarget: true;
    };

// --- Location Filters ---

/**
 * Filter for characters at a location
 */
export interface AtLocationFilter {
  type: "at-location";
  /** Specific location name, or undefined for any location */
  location?: string;
}

/**
 * Filter by move cost (for locations)
 */
export interface MoveCostFilter {
  type: "move-cost";
  comparison: ComparisonOperator;
  value: number;
}

// --- Name Filters ---

/**
 * Filter by card name
 */
export type NameFilter =
  | { type: "name"; equals: string }
  | { type: "name"; contains: string };

// --- Card Type Filters ---

/**
 * Filter by card type (character, item, location, action)
 */
export interface CardTypeFilter {
  type: "card-type";
  value: LorcanaCardType;
}

// --- Combined Lorcana Filter Type ---

/**
 * All Lorcana-specific filters
 */
export type LorcanaFilter =
  // State filters
  | DamagedFilter
  | UndamagedFilter
  | ExertedFilter
  | ReadyFilter
  | DryFilter
  // Property filters
  | HasKeywordFilter
  | HasClassificationFilter
  | InkableFilter
  // Numeric filters
  | StrengthFilter
  | WillpowerFilter
  | CostFilter
  | LoreValueFilter
  // Location filters
  | AtLocationFilter
  | MoveCostFilter
  // Name filter
  | NameFilter
  // Card Type filter
  | CardTypeFilter
  // Composite filters
  | { type: "and"; filters: LorcanaFilter[] }
  | { type: "or"; filters: LorcanaFilter[] }
  | { type: "not"; filter: LorcanaFilter };

// ============================================================================
// Lorcana Context References
// ============================================================================

/**
 * Context references for Lorcana abilities
 *
 * These allow effects to reference cards based on the current context
 * rather than requiring explicit targeting.
 */
export interface LorcanaContext extends BaseContext {
  /** Reference the source card itself */
  self?: boolean;

  /** Reference the card that triggered this ability */
  triggerSource?: boolean;

  /** Reference the attacker in a challenge */
  attacker?: boolean;

  /** Reference the defender in a challenge */
  defender?: boolean;

  /** Reference the previously selected target in an effect chain */
  previousTarget?: boolean;

  /** Reference the singer in a song */
  singer?: boolean;

  /** Reference the song being sung */
  song?: boolean;

  /**
   * Resolution context for resolution conditions
   * Used for checking if we are currently resolving a specific mechanic (e.g. Bodyguard)
   */
  resolutionContext?: "bodyguard" | "shift" | string;

  /** Reference cards revealed by an effect (e.g. "Look at the top card of your deck") */
  revealedCards?: string[];
<<<<<<< HEAD
=======

  /**
   * Recursion depth tracking for condition evaluation
   * Prevents infinite loops in recursive condition checks
   * @internal
   */
  recursionDepth?: number;
>>>>>>> 0389296d
}

// ============================================================================
// Lorcana Card Types
// ============================================================================

/**
 * Lorcana card types for targeting
 */
export type LorcanaCardType = "character" | "item" | "location" | "action";

// ============================================================================
// Lorcana Target DSL
// ============================================================================

/**
 * Lorcana card target - extends core DSL with Lorcana-specific features
 *
 * @example Target a chosen opposing damaged character
 * ```typescript
 * const target: LorcanaCardTarget = {
 *   selector: "chosen",
 *   count: 1,
 *   owner: "opponent",
 *   cardType: "character",
 *   zones: ["play"],
 *   filters: [{ type: "damaged" }]
 * };
 * ```
 *
 * @example Target all your characters with Evasive
 * ```typescript
 * const target: LorcanaCardTarget = {
 *   selector: "all",
 *   owner: "you",
 *   cardType: "character",
 *   zones: ["play"],
 *   filters: [{ type: "has-keyword", keyword: "Evasive" }]
 * };
 * ```
 */
export interface LorcanaCardTarget
  extends TargetDSL<LorcanaFilter, LorcanaContext> {
  /** Lorcana card type constraint */
  cardType?: LorcanaCardType;

  /** Override zones with Lorcana-specific zone IDs */
  zones?: LorcanaZoneId[];

  /** Lorcana-specific filters */
  filters?: LorcanaFilter[];
}

// ============================================================================
// Convenience Type Aliases
// ============================================================================

/**
 * Character target (card type constrained)
 */
export type CharacterTarget = LorcanaCardTarget & { cardType: "character" };

/**
 * Item target (card type constrained)
 */
export type ItemTarget = LorcanaCardTarget & { cardType: "item" };

/**
 * Location target (card type constrained)
 */
export type LocationTarget = LorcanaCardTarget & { cardType: "location" };

// ============================================================================
// Player Targeting (re-export with Lorcana context)
// ============================================================================

/**
 * Lorcana player target
 *
 * Uses the core PlayerTargetDSL with Lorcana terminology
 */
export type LorcanaPlayerTarget = PlayerTargetDSL;

// ============================================================================
// Type Guards
// ============================================================================

/**
 * Check if a target is a DSL object (vs enum string)
 */
export function isDSLTarget(
  target: LorcanaTarget,
): target is LorcanaCardTarget {
  return typeof target === "object" && target !== null;
}

/**
 * Check if a filter is a state filter
 */
export function isStateFilter(
  filter: LorcanaFilter,
): filter is
  | DamagedFilter
  | UndamagedFilter
  | ExertedFilter
  | ReadyFilter
  | DryFilter {
  return (
    filter.type === "damaged" ||
    filter.type === "undamaged" ||
    filter.type === "exerted" ||
    filter.type === "ready" ||
    filter.type === "dry"
  );
}

/**
 * Check if a filter is a numeric comparison filter
 */
export function isNumericFilter(
  filter: LorcanaFilter,
): filter is
  | StrengthFilter
  | WillpowerFilter
  | CostFilter
  | LoreValueFilter
  | MoveCostFilter {
  return (
    filter.type === "strength" ||
    filter.type === "willpower" ||
    filter.type === "cost" ||
    filter.type === "lore-value" ||
    filter.type === "move-cost"
  );
}

// ============================================================================
// Enum Shortcuts (defined here, expanded in enum-expansion.ts)
// ============================================================================

/**
 * Character target enum shortcuts
 *
 * These provide syntactic sugar for common targeting patterns.
 * Use these for simple cases, use LorcanaCardTarget for complex cases.
 */
export type CharacterTargetEnum =
  // Self-referential
  | "SELF"
  | "THIS_CHARACTER"

  // Chosen (requires player choice)
  | "CHOSEN_CHARACTER"
  | "CHOSEN_OPPOSING_CHARACTER"
  | "CHOSEN_CHARACTER_OF_YOURS"
  | "ANOTHER_CHOSEN_CHARACTER"
  | "ANOTHER_CHOSEN_CHARACTER_OF_YOURS"

  // All/Each (affects multiple)
  | "ALL_CHARACTERS"
  | "ALL_OPPOSING_CHARACTERS"
  | "YOUR_CHARACTERS"
  | "YOUR_OTHER_CHARACTERS"
  | "EACH_CHARACTER"
  | "EACH_OPPOSING_CHARACTER"

  // Damaged variants
  | "CHOSEN_DAMAGED_CHARACTER"
  | "CHOSEN_OPPOSING_DAMAGED_CHARACTER"
  | "ALL_OPPOSING_DAMAGED_CHARACTERS";

/**
 * Item target enum shortcuts
 */
export type ItemTargetEnum =
  | "CHOSEN_ITEM"
  | "CHOSEN_OPPOSING_ITEM"
  | "YOUR_ITEMS"
  | "ALL_ITEMS"
  | "ALL_OPPOSING_ITEMS"
  | "THIS_ITEM";

/**
 * Location target enum shortcuts
 */
export type LocationTargetEnum =
  | "CHOSEN_LOCATION"
  | "CHOSEN_OPPOSING_LOCATION"
  | "YOUR_LOCATIONS"
  | "ALL_OPPOSING_LOCATIONS"
  | "THIS_LOCATION";

// ============================================================================
// Union Types (enum OR DSL)
// ============================================================================

/**
 * Character target: either an enum shortcut or full DSL
 */
export type LorcanaCharacterTarget = CharacterTargetEnum | CharacterTarget;

/**
 * Item target: either an enum shortcut or full DSL
 */
export type LorcanaItemTarget = ItemTargetEnum | ItemTarget;

/**
 * Location target: either an enum shortcut or full DSL
 */
export type LorcanaLocationTarget = LocationTargetEnum | LocationTarget;

/**
 * Any card target
 */
export type LorcanaTarget =
  | LorcanaCharacterTarget
  | LorcanaItemTarget
  | LorcanaLocationTarget
  | LorcanaCardTarget;<|MERGE_RESOLUTION|>--- conflicted
+++ resolved
@@ -267,8 +267,6 @@
 
   /** Reference cards revealed by an effect (e.g. "Look at the top card of your deck") */
   revealedCards?: string[];
-<<<<<<< HEAD
-=======
 
   /**
    * Recursion depth tracking for condition evaluation
@@ -276,7 +274,6 @@
    * @internal
    */
   recursionDepth?: number;
->>>>>>> 0389296d
 }
 
 // ============================================================================
