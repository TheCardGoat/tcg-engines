--- conflicted
+++ resolved
@@ -51,9 +51,6 @@
   isLocation,
   isSong,
 } from "./card-utils";
-<<<<<<< HEAD
-
-=======
 // Card/Ability type exports - explicit to avoid conflicts with types/keywords.ts
 export {
   // Version and examples
@@ -173,16 +170,12 @@
   whileNoDamage,
   youMay,
 } from "./cards";
->>>>>>> 9675f162
 // Spec 1: Foundation & Types
 export * from "./deck-validation";
 // Engine exports
 export { LorcanaEngine } from "./engine/lorcana-engine";
-<<<<<<< HEAD
-=======
 // Targeting DSL
 export * from "./targeting";
->>>>>>> 9675f162
 // Type exports
 export * from "./types";
 // Move enumeration type exports
@@ -193,10 +186,4 @@
   MoveValidationError,
   ParameterInfo,
   ParamFieldSchema,
-<<<<<<< HEAD
-} from "./types/move-enumeration";
-// Spec 2: Zones & Card States
-export * from "./zones";
-=======
-} from "./types/move-enumeration";
->>>>>>> 9675f162
+} from "./types/move-enumeration";